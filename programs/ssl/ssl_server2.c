/*
 *  SSL client with options
 *
 *  Copyright (C) 2006-2013, Brainspark B.V.
 *
 *  This file is part of PolarSSL (http://www.polarssl.org)
 *  Lead Maintainer: Paul Bakker <polarssl_maintainer at polarssl.org>
 *
 *  All rights reserved.
 *
 *  This program is free software; you can redistribute it and/or modify
 *  it under the terms of the GNU General Public License as published by
 *  the Free Software Foundation; either version 2 of the License, or
 *  (at your option) any later version.
 *
 *  This program is distributed in the hope that it will be useful,
 *  but WITHOUT ANY WARRANTY; without even the implied warranty of
 *  MERCHANTABILITY or FITNESS FOR A PARTICULAR PURPOSE.  See the
 *  GNU General Public License for more details.
 *
 *  You should have received a copy of the GNU General Public License along
 *  with this program; if not, write to the Free Software Foundation, Inc.,
 *  51 Franklin Street, Fifth Floor, Boston, MA 02110-1301 USA.
 */

#if !defined(POLARSSL_CONFIG_FILE)
#include "polarssl/config.h"
#else
#include POLARSSL_CONFIG_FILE
#endif

#if !defined(POLARSSL_ENTROPY_C) ||  \
    !defined(POLARSSL_SSL_TLS_C) || !defined(POLARSSL_SSL_SRV_C) || \
    !defined(POLARSSL_NET_C) || !defined(POLARSSL_CTR_DRBG_C)
#include <stdio.h>
int main( int argc, char *argv[] )
{
    ((void) argc);
    ((void) argv);

    printf("POLARSSL_ENTROPY_C and/or "
           "POLARSSL_SSL_TLS_C and/or POLARSSL_SSL_SRV_C and/or "
           "POLARSSL_NET_C and/or POLARSSL_CTR_DRBG_C not defined.\n");
    return( 0 );
}
#else

#if defined(POLARSSL_SSL_SERVER_NAME_INDICATION) && defined(POLARSSL_FS_IO)
#define POLARSSL_SNI
#endif

#if defined(POLARSSL_PLATFORM_C)
#include "polarssl/platform.h"
#else
#define polarssl_malloc     malloc
#define polarssl_free       free
#endif

#if defined(_WIN32)
#include <windows.h>
#endif

#include <string.h>
#include <stdlib.h>
#include <stdio.h>

#if !defined(_WIN32)
#include <signal.h>
#endif

#include "polarssl/net.h"
#include "polarssl/ssl.h"
#include "polarssl/entropy.h"
#include "polarssl/ctr_drbg.h"
#include "polarssl/certs.h"
#include "polarssl/x509.h"
#include "polarssl/error.h"
#include "polarssl/debug.h"

#if defined(POLARSSL_SSL_CACHE_C)
#include "polarssl/ssl_cache.h"
#endif

#if defined(POLARSSL_SSL_COOKIE_C)
#include "polarssl/ssl_cookie.h"
#endif

#if defined(POLARSSL_MEMORY_BUFFER_ALLOC_C)
#include "polarssl/memory.h"
#endif

#define DFL_SERVER_ADDR         NULL
#define DFL_SERVER_PORT         4433
#define DFL_DEBUG_LEVEL         0
#define DFL_NBIO                0
#define DFL_READ_TIMEOUT        0
#define DFL_CA_FILE             ""
#define DFL_CA_PATH             ""
#define DFL_CRT_FILE            ""
#define DFL_KEY_FILE            ""
#define DFL_CRT_FILE2           ""
#define DFL_KEY_FILE2           ""
#define DFL_PSK                 ""
#define DFL_PSK_IDENTITY        "Client_identity"
#define DFL_PSK_LIST            NULL
#define DFL_FORCE_CIPHER        0
#define DFL_VERSION_SUITES      NULL
#define DFL_RENEGOTIATION       SSL_RENEGOTIATION_DISABLED
#define DFL_ALLOW_LEGACY        -2
#define DFL_RENEGOTIATE         0
#define DFL_RENEGO_DELAY        -2
#define DFL_RENEGO_PERIOD       -1
#define DFL_EXCHANGES           1
#define DFL_MIN_VERSION         -1
#define DFL_MAX_VERSION         -1
#define DFL_AUTH_MODE           SSL_VERIFY_OPTIONAL
#define DFL_MFL_CODE            SSL_MAX_FRAG_LEN_NONE
#define DFL_TICKETS             SSL_SESSION_TICKETS_ENABLED
#define DFL_TICKET_TIMEOUT      -1
#define DFL_CACHE_MAX           -1
#define DFL_CACHE_TIMEOUT       -1
#define DFL_SNI                 NULL
#define DFL_ALPN_STRING         NULL
#define DFL_DHM_FILE            NULL
#define DFL_TRANSPORT           SSL_TRANSPORT_STREAM
#define DFL_COOKIES             1
#define DFL_ANTI_REPLAY         -1
#define DFL_HS_TO_MIN           0
#define DFL_HS_TO_MAX           0
#define DFL_BADMAC_LIMIT        -1
#define DFL_EXTENDED_MS         -1
#define DFL_ETM                 -1

#define LONG_RESPONSE "<p>01-blah-blah-blah-blah-blah-blah-blah-blah-blah\r\n" \
    "02-blah-blah-blah-blah-blah-blah-blah-blah-blah-blah-blah-blah-blah\r\n"  \
    "03-blah-blah-blah-blah-blah-blah-blah-blah-blah-blah-blah-blah-blah\r\n"  \
    "04-blah-blah-blah-blah-blah-blah-blah-blah-blah-blah-blah-blah-blah\r\n"  \
    "05-blah-blah-blah-blah-blah-blah-blah-blah-blah-blah-blah-blah-blah\r\n"  \
    "06-blah-blah-blah-blah-blah-blah-blah-blah-blah-blah-blah-blah-blah\r\n"  \
    "07-blah-blah-blah-blah-blah-blah-blah-blah-blah-blah-blah-blah</p>\r\n"

/* Uncomment LONG_RESPONSE at the end of HTTP_RESPONSE to test sending longer
 * packets (for fragmentation purposes) */
#define HTTP_RESPONSE \
    "HTTP/1.0 200 OK\r\nContent-Type: text/html\r\n\r\n" \
    "<h2>PolarSSL Test Server</h2>\r\n" \
    "<p>Successful connection using: %s</p>\r\n" // LONG_RESPONSE

/*
 * Size of the basic I/O buffer. Able to hold our default response.
 *
 * You will need to adapt the ssl_get_bytes_avail() test in ssl-opt.sh
 * if you change this value to something outside the range <= 100 or > 500
 */
#define IO_BUF_LEN      200

/*
 * global options
 */
struct options
{
    const char *server_addr;    /* address on which the ssl service runs    */
    int server_port;            /* port on which the ssl service runs       */
    int debug_level;            /* level of debugging                       */
    int nbio;                   /* should I/O be blocking?                  */
    uint32_t read_timeout;      /* timeout on ssl_read() in milliseconds    */
    const char *ca_file;        /* the file with the CA certificate(s)      */
    const char *ca_path;        /* the path with the CA certificate(s) reside */
    const char *crt_file;       /* the file with the server certificate     */
    const char *key_file;       /* the file with the server key             */
    const char *crt_file2;      /* the file with the 2nd server certificate */
    const char *key_file2;      /* the file with the 2nd server key         */
    const char *psk;            /* the pre-shared key                       */
    const char *psk_identity;   /* the pre-shared key identity              */
    char *psk_list;             /* list of PSK id/key pairs for callback    */
    int force_ciphersuite[2];   /* protocol/ciphersuite to use, or all      */
    const char *version_suites; /* per-version ciphersuites                 */
    int renegotiation;          /* enable / disable renegotiation           */
    int allow_legacy;           /* allow legacy renegotiation               */
    int renegotiate;            /* attempt renegotiation?                   */
    int renego_delay;           /* delay before enforcing renegotiation     */
    int renego_period;          /* period for automatic renegotiation       */
    int exchanges;              /* number of data exchanges                 */
    int min_version;            /* minimum protocol version accepted        */
    int max_version;            /* maximum protocol version accepted        */
    int auth_mode;              /* verify mode for connection               */
    unsigned char mfl_code;     /* code for maximum fragment length         */
    int tickets;                /* enable / disable session tickets         */
    int ticket_timeout;         /* session ticket lifetime                  */
    int cache_max;              /* max number of session cache entries      */
    int cache_timeout;          /* expiration delay of session cache entries */
    char *sni;                  /* string describing sni information        */
    const char *alpn_string;    /* ALPN supported protocols                 */
    const char *dhm_file;       /* the file with the DH parameters          */
<<<<<<< HEAD
    int transport;              /* TLS or DTLS?                             */
    int cookies;                /* Use cookies for DTLS? -1 to break them   */
    int anti_replay;            /* Use anti-replay for DTLS? -1 for default */
    uint32_t hs_to_min;         /* Initial value of DTLS handshake timer    */
    uint32_t hs_to_max;         /* Max value of DTLS handshake timer        */
    int badmac_limit;           /* Limit of records with bad MAC            */
    char extended_ms;           /* allow negotiation of extended MS?        */
    char etm;                   /* allow negotiation of encrypt-then-MAC?   */
=======
    int extended_ms;            /* allow negotiation of extended MS?        */
    int etm;                    /* allow negotiation of encrypt-then-MAC?   */
>>>>>>> b2eaac15
} opt;

static void my_debug( void *ctx, int level, const char *str )
{
    ((void) level);

    fprintf( (FILE *) ctx, "%s", str );
    fflush(  (FILE *) ctx  );
}

/*
 * Test recv/send functions that make sure each try returns
 * WANT_READ/WANT_WRITE at least once before sucesseding
 */
static int my_recv( void *ctx, unsigned char *buf, size_t len )
{
    static int first_try = 1;
    int ret;

    if( first_try )
    {
        first_try = 0;
        return( POLARSSL_ERR_NET_WANT_READ );
    }

    ret = net_recv( ctx, buf, len );
    if( ret != POLARSSL_ERR_NET_WANT_READ )
        first_try = 1; /* Next call will be a new operation */
    return( ret );
}

static int my_send( void *ctx, const unsigned char *buf, size_t len )
{
    static int first_try = 1;
    int ret;

    if( first_try )
    {
        first_try = 0;
        return( POLARSSL_ERR_NET_WANT_WRITE );
    }

    ret = net_send( ctx, buf, len );
    if( ret != POLARSSL_ERR_NET_WANT_WRITE )
        first_try = 1; /* Next call will be a new operation */
    return( ret );
}

#if defined(POLARSSL_X509_CRT_PARSE_C)
#if defined(POLARSSL_FS_IO)
#define USAGE_IO \
    "    ca_file=%%s          The single file containing the top-level CA(s) you fully trust\n" \
    "                        default: \"\" (pre-loaded)\n" \
    "    ca_path=%%s          The path containing the top-level CA(s) you fully trust\n" \
    "                        default: \"\" (pre-loaded) (overrides ca_file)\n" \
    "    crt_file=%%s         Your own cert and chain (in bottom to top order, top may be omitted)\n" \
    "                        default: see note after key_file2\n" \
    "    key_file=%%s         default: see note after key_file2\n" \
    "    crt_file2=%%s        Your second cert and chain (in bottom to top order, top may be omitted)\n" \
    "                        default: see note after key_file2\n" \
    "    key_file2=%%s        default: see note below\n" \
    "                        note: if neither crt_file/key_file nor crt_file2/key_file2 are used,\n" \
    "                              preloaded certificate(s) and key(s) are used if available\n" \
    "    dhm_file=%%s        File containing Diffie-Hellman parameters\n" \
    "                       default: preloaded parameters\n"
#else
#define USAGE_IO \
    "\n"                                                    \
    "    No file operations available (POLARSSL_FS_IO not defined)\n" \
    "\n"
#endif /* POLARSSL_FS_IO */
#else
#define USAGE_IO ""
#endif /* POLARSSL_X509_CRT_PARSE_C */

#if defined(POLARSSL_KEY_EXCHANGE__SOME__PSK_ENABLED)
#define USAGE_PSK                                                   \
    "    psk=%%s              default: \"\" (in hex, without 0x)\n" \
    "    psk_identity=%%s     default: \"Client_identity\"\n"
#else
#define USAGE_PSK ""
#endif /* POLARSSL_KEY_EXCHANGE__SOME__PSK_ENABLED */

#if defined(POLARSSL_SSL_SESSION_TICKETS)
#define USAGE_TICKETS                                       \
    "    tickets=%%d          default: 1 (enabled)\n"       \
    "    ticket_timeout=%%d   default: ticket default (1d)\n"
#else
#define USAGE_TICKETS ""
#endif /* POLARSSL_SSL_SESSION_TICKETS */

#if defined(POLARSSL_SSL_CACHE_C)
#define USAGE_CACHE                                             \
    "    cache_max=%%d        default: cache default (50)\n"    \
    "    cache_timeout=%%d    default: cache default (1d)\n"
#else
#define USAGE_CACHE ""
#endif /* POLARSSL_SSL_CACHE_C */

#if defined(POLARSSL_SNI)
#define USAGE_SNI                                                           \
    "    sni=%%s              name1,cert1,key1[,name2,cert2,key2[,...]]\n"  \
    "                         default: disabled\n"
#else
#define USAGE_SNI ""
#endif /* POLARSSL_SNI */

#if defined(POLARSSL_SSL_MAX_FRAGMENT_LENGTH)
#define USAGE_MAX_FRAG_LEN                                      \
    "    max_frag_len=%%d     default: 16384 (tls default)\n"   \
    "                        options: 512, 1024, 2048, 4096\n"
#else
#define USAGE_MAX_FRAG_LEN ""
#endif /* POLARSSL_SSL_MAX_FRAGMENT_LENGTH */

#if defined(POLARSSL_SSL_ALPN)
#define USAGE_ALPN \
    "    alpn=%%s             default: \"\" (disabled)\n"   \
    "                        example: spdy/1,http/1.1\n"
#else
#define USAGE_ALPN ""
#endif /* POLARSSL_SSL_ALPN */

#if defined(POLARSSL_SSL_DTLS_HELLO_VERIFY)
#define USAGE_COOKIES \
    "    cookies=0/1/-1      default: 1 (enabled)\n"        \
    "                        0: disabled, -1: library default (broken)\n"
#else
#define USAGE_COOKIES ""
#endif

#if defined(POLARSSL_SSL_DTLS_ANTI_REPLAY)
#define USAGE_ANTI_REPLAY \
    "    anti_replay=0/1     default: (library default: enabled)\n"
#else
#define USAGE_ANTI_REPLAY ""
#endif

#if defined(POLARSSL_SSL_DTLS_BADMAC_LIMIT)
#define USAGE_BADMAC_LIMIT \
    "    badmac_limit=%%d     default: (library default: disabled)\n"
#else
#define USAGE_BADMAC_LIMIT ""
#endif

#if defined(POLARSSL_SSL_PROTO_DTLS)
#define USAGE_DTLS \
    "    dtls=%%d             default: 0 (TLS)\n"                           \
    "    hs_timeout=%%d-%%d    default: (library default: 1000-60000)\n"    \
    "                        range of DTLS handshake timeouts in millisecs\n"
#else
#define USAGE_DTLS ""
#endif

#if defined(POLARSSL_SSL_EXTENDED_MASTER_SECRET)
#define USAGE_EMS \
    "    extended_ms=0/1     default: (library default: on)\n"
#else
#define USAGE_EMS ""
#endif

#if defined(POLARSSL_SSL_ENCRYPT_THEN_MAC)
#define USAGE_ETM \
    "    etm=0/1             default: (library default: on)\n"
#else
#define USAGE_ETM ""
#endif

#if defined(POLARSSL_SSL_RENEGOTIATION)
#define USAGE_RENEGO \
    "    renegotiation=%%d    default: 0 (disabled)\n"      \
    "    renegotiate=%%d      default: 0 (disabled)\n"      \
    "    renego_delay=%%d     default: -2 (library default)\n" \
    "    renego_period=%%d    default: (library default)\n"
#else
#define USAGE_RENEGO ""
#endif

#define USAGE \
    "\n usage: ssl_server2 param=<>...\n"                   \
    "\n acceptable parameters:\n"                           \
    "    server_addr=%%d      default: (all interfaces)\n"  \
    "    server_port=%%d      default: 4433\n"              \
    "    debug_level=%%d      default: 0 (disabled)\n"      \
    "    nbio=%%d             default: 0 (blocking I/O)\n"  \
    "                        options: 1 (non-blocking), 2 (added delays)\n" \
    "    read_timeout=%%d     default: 0 (no timeout)\n"    \
    "\n"                                                    \
    USAGE_DTLS                                              \
    USAGE_COOKIES                                           \
    USAGE_ANTI_REPLAY                                       \
    USAGE_BADMAC_LIMIT                                      \
    "\n"                                                    \
    "    auth_mode=%%s        default: \"optional\"\n"      \
    "                        options: none, optional, required\n" \
    USAGE_IO                                                \
    USAGE_SNI                                               \
    "\n"                                                    \
    USAGE_PSK                                               \
    "\n"                                                    \
    "    allow_legacy=%%d     default: (library default: no)\n"      \
    USAGE_RENEGO                                            \
    "    exchanges=%%d        default: 1\n"                 \
    "\n"                                                    \
    USAGE_TICKETS                                           \
    USAGE_CACHE                                             \
    USAGE_MAX_FRAG_LEN                                      \
    USAGE_ALPN                                              \
    USAGE_EMS                                               \
    USAGE_ETM                                               \
    "\n"                                                    \
    "    min_version=%%s      default: \"ssl3\"\n"          \
    "    max_version=%%s      default: \"tls1_2\"\n"        \
    "    force_version=%%s    default: \"\" (none)\n"       \
    "                        options: ssl3, tls1, tls1_1, tls1_2, dtls1, dtls1_2\n" \
    "\n"                                                                \
    "    version_suites=a,b,c,d      per-version ciphersuites\n"        \
    "                                in order from ssl3 to tls1_2\n"    \
    "                                default: all enabled\n"            \
    "    force_ciphersuite=<name>    default: all enabled\n"            \
    " acceptable ciphersuite names:\n"

/*
 * Used by sni_parse and psk_parse to handle coma-separated lists
 */
#define GET_ITEM( dst )         \
    dst = p;                    \
    while( *p != ',' )          \
        if( ++p > end )         \
            return( NULL );     \
    *p++ = '\0';

#if defined(POLARSSL_SNI)
typedef struct _sni_entry sni_entry;

struct _sni_entry {
    const char *name;
    x509_crt *cert;
    pk_context *key;
    sni_entry *next;
};

/*
 * Parse a string of triplets name1,crt1,key1[,name2,crt2,key2[,...]]
 * into a usable sni_entry list.
 *
 * Modifies the input string! This is not production quality!
 * (leaks memory if parsing fails, no error reporting, ...)
 */
sni_entry *sni_parse( char *sni_string )
{
    sni_entry *cur = NULL, *new = NULL;
    char *p = sni_string;
    char *end = p;
    char *crt_file, *key_file;

    while( *end != '\0' )
        ++end;
    *end = ',';

    while( p <= end )
    {
        if( ( new = polarssl_malloc( sizeof( sni_entry ) ) ) == NULL )
            return( NULL );

        memset( new, 0, sizeof( sni_entry ) );

        if( ( new->cert = polarssl_malloc( sizeof( x509_crt ) ) ) == NULL ||
            ( new->key = polarssl_malloc( sizeof( pk_context ) ) ) == NULL )
            return( NULL );

        x509_crt_init( new->cert );
        pk_init( new->key );

        GET_ITEM( new->name );
        GET_ITEM( crt_file );
        GET_ITEM( key_file );

        if( x509_crt_parse_file( new->cert, crt_file ) != 0 ||
            pk_parse_keyfile( new->key, key_file, "" ) != 0 )
            return( NULL );

        new->next = cur;
        cur = new;
    }

    return( cur );
}

void sni_free( sni_entry *head )
{
    sni_entry *cur = head, *next;

    while( cur != NULL )
    {
        x509_crt_free( cur->cert );
        polarssl_free( cur->cert );

        pk_free( cur->key );
        polarssl_free( cur->key );

        next = cur->next;
        polarssl_free( cur );
        cur = next;
    }
}

/*
 * SNI callback.
 */
int sni_callback( void *p_info, ssl_context *ssl,
                  const unsigned char *name, size_t name_len )
{
    sni_entry *cur = (sni_entry *) p_info;

    while( cur != NULL )
    {
        if( name_len == strlen( cur->name ) &&
            memcmp( name, cur->name, name_len ) == 0 )
        {
            return( ssl_set_own_cert( ssl, cur->cert, cur->key ) );
        }

        cur = cur->next;
    }

    return( -1 );
}

#endif /* POLARSSL_SNI */

#if defined(POLARSSL_KEY_EXCHANGE__SOME__PSK_ENABLED)

#define HEX2NUM( c )                    \
        if( c >= '0' && c <= '9' )      \
            c -= '0';                   \
        else if( c >= 'a' && c <= 'f' ) \
            c -= 'a' - 10;              \
        else if( c >= 'A' && c <= 'F' ) \
            c -= 'A' - 10;              \
        else                            \
            return( -1 );

/*
 * Convert a hex string to bytes.
 * Return 0 on success, -1 on error.
 */
int unhexify( unsigned char *output, const char *input, size_t *olen )
{
    unsigned char c;
    size_t j;

    *olen = strlen( input );
    if( *olen % 2 != 0 || *olen / 2 > POLARSSL_PSK_MAX_LEN )
        return( -1 );
    *olen /= 2;

    for( j = 0; j < *olen * 2; j += 2 )
    {
        c = input[j];
        HEX2NUM( c );
        output[ j / 2 ] = c << 4;

        c = input[j + 1];
        HEX2NUM( c );
        output[ j / 2 ] |= c;
    }

    return( 0 );
}

typedef struct _psk_entry psk_entry;

struct _psk_entry
{
    const char *name;
    size_t key_len;
    unsigned char key[POLARSSL_PSK_MAX_LEN];
    psk_entry *next;
};

/*
 * Parse a string of pairs name1,key1[,name2,key2[,...]]
 * into a usable psk_entry list.
 *
 * Modifies the input string! This is not production quality!
 * (leaks memory if parsing fails, no error reporting, ...)
 */
psk_entry *psk_parse( char *psk_string )
{
    psk_entry *cur = NULL, *new = NULL;
    char *p = psk_string;
    char *end = p;
    char *key_hex;

    while( *end != '\0' )
        ++end;
    *end = ',';

    while( p <= end )
    {
        if( ( new = polarssl_malloc( sizeof( psk_entry ) ) ) == NULL )
            return( NULL );

        memset( new, 0, sizeof( psk_entry ) );

        GET_ITEM( new->name );
        GET_ITEM( key_hex );

        if( unhexify( new->key, key_hex, &new->key_len ) != 0 )
            return( NULL );

        new->next = cur;
        cur = new;
    }

    return( cur );
}

/*
 * Free a list of psk_entry's
 */
void psk_free( psk_entry *head )
{
    psk_entry *next;

    while( head != NULL )
    {
        next = head->next;
        polarssl_free( head );
        head = next;
    }
}

/*
 * PSK callback
 */
int psk_callback( void *p_info, ssl_context *ssl,
                  const unsigned char *name, size_t name_len )
{
    psk_entry *cur = (psk_entry *) p_info;

    while( cur != NULL )
    {
        if( name_len == strlen( cur->name ) &&
            memcmp( name, cur->name, name_len ) == 0 )
        {
            return( ssl_set_psk( ssl, cur->key, cur->key_len,
                                 name, name_len ) );
        }

        cur = cur->next;
    }

    return( -1 );
}
#endif /* POLARSSL_KEY_EXCHANGE__SOME__PSK_ENABLED */

static int listen_fd, client_fd = -1;

/* Interruption handler to ensure clean exit (for valgrind testing) */
#if !defined(_WIN32)
static int received_sigterm = 0;
void term_handler( int sig )
{
    ((void) sig);
    received_sigterm = 1;
    net_close( listen_fd ); /* causes net_accept() to abort */
    net_close( client_fd ); /* causes net_read() to abort */
}
#endif

int main( int argc, char *argv[] )
{
    int ret = 0, len, written, frags, exchanges;
    int version_suites[4][2];
    unsigned char buf[IO_BUF_LEN];
#if defined(POLARSSL_KEY_EXCHANGE__SOME__PSK_ENABLED)
    unsigned char psk[POLARSSL_PSK_MAX_LEN];
    size_t psk_len = 0;
    psk_entry *psk_info = NULL;
#endif
    const char *pers = "ssl_server2";
    unsigned char client_ip[16] = { 0 };
#if defined(POLARSSL_SSL_COOKIE_C)
    ssl_cookie_ctx cookie_ctx;
#endif

    entropy_context entropy;
    ctr_drbg_context ctr_drbg;
    ssl_context ssl;
#if defined(POLARSSL_SSL_RENEGOTIATION)
    unsigned char renego_period[8] = { 0 };
#endif
#if defined(POLARSSL_X509_CRT_PARSE_C)
    x509_crt cacert;
    x509_crt srvcert;
    pk_context pkey;
    x509_crt srvcert2;
    pk_context pkey2;
    int key_cert_init = 0, key_cert_init2 = 0;
#endif
#if defined(POLARSSL_DHM_C) && defined(POLARSSL_FS_IO)
    dhm_context dhm;
#endif
#if defined(POLARSSL_SSL_CACHE_C)
    ssl_cache_context cache;
#endif
#if defined(POLARSSL_SNI)
    sni_entry *sni_info = NULL;
#endif
#if defined(POLARSSL_SSL_ALPN)
    const char *alpn_list[10];
#endif
#if defined(POLARSSL_MEMORY_BUFFER_ALLOC_C)
    unsigned char alloc_buf[100000];
#endif

    int i;
    char *p, *q;
    const int *list;

#if defined(POLARSSL_MEMORY_BUFFER_ALLOC_C)
    memory_buffer_alloc_init( alloc_buf, sizeof(alloc_buf) );
#endif

    /*
     * Make sure memory references are valid in case we exit early.
     */
    listen_fd = 0;
    memset( &ssl, 0, sizeof( ssl_context ) );
#if defined(POLARSSL_X509_CRT_PARSE_C)
    x509_crt_init( &cacert );
    x509_crt_init( &srvcert );
    pk_init( &pkey );
    x509_crt_init( &srvcert2 );
    pk_init( &pkey2 );
#endif
#if defined(POLARSSL_DHM_C) && defined(POLARSSL_FS_IO)
    dhm_init( &dhm );
#endif
#if defined(POLARSSL_SSL_CACHE_C)
    ssl_cache_init( &cache );
#endif
#if defined(POLARSSL_SSL_ALPN)
    memset( (void *) alpn_list, 0, sizeof( alpn_list ) );
#endif
#if defined(POLARSSL_SSL_COOKIE_C)
    ssl_cookie_init( &cookie_ctx );
#endif

#if !defined(_WIN32)
    /* Abort cleanly on SIGTERM and SIGINT */
    signal( SIGTERM, term_handler );
    signal( SIGINT, term_handler );
#endif

    if( argc == 0 )
    {
    usage:
        if( ret == 0 )
            ret = 1;

        printf( USAGE );

        list = ssl_list_ciphersuites();
        while( *list )
        {
            printf(" %-42s", ssl_get_ciphersuite_name( *list ) );
            list++;
            if( !*list )
                break;
            printf(" %s\n", ssl_get_ciphersuite_name( *list ) );
            list++;
        }
        printf("\n");
        goto exit;
    }

    opt.server_addr         = DFL_SERVER_ADDR;
    opt.server_port         = DFL_SERVER_PORT;
    opt.debug_level         = DFL_DEBUG_LEVEL;
    opt.nbio                = DFL_NBIO;
    opt.read_timeout        = DFL_READ_TIMEOUT;
    opt.ca_file             = DFL_CA_FILE;
    opt.ca_path             = DFL_CA_PATH;
    opt.crt_file            = DFL_CRT_FILE;
    opt.key_file            = DFL_KEY_FILE;
    opt.crt_file2           = DFL_CRT_FILE2;
    opt.key_file2           = DFL_KEY_FILE2;
    opt.psk                 = DFL_PSK;
    opt.psk_identity        = DFL_PSK_IDENTITY;
    opt.psk_list            = DFL_PSK_LIST;
    opt.force_ciphersuite[0]= DFL_FORCE_CIPHER;
    opt.version_suites      = DFL_VERSION_SUITES;
    opt.renegotiation       = DFL_RENEGOTIATION;
    opt.allow_legacy        = DFL_ALLOW_LEGACY;
    opt.renegotiate         = DFL_RENEGOTIATE;
    opt.renego_delay        = DFL_RENEGO_DELAY;
    opt.renego_period       = DFL_RENEGO_PERIOD;
    opt.exchanges           = DFL_EXCHANGES;
    opt.min_version         = DFL_MIN_VERSION;
    opt.max_version         = DFL_MAX_VERSION;
    opt.auth_mode           = DFL_AUTH_MODE;
    opt.mfl_code            = DFL_MFL_CODE;
    opt.tickets             = DFL_TICKETS;
    opt.ticket_timeout      = DFL_TICKET_TIMEOUT;
    opt.cache_max           = DFL_CACHE_MAX;
    opt.cache_timeout       = DFL_CACHE_TIMEOUT;
    opt.sni                 = DFL_SNI;
    opt.alpn_string         = DFL_ALPN_STRING;
    opt.dhm_file            = DFL_DHM_FILE;
    opt.transport           = DFL_TRANSPORT;
    opt.cookies             = DFL_COOKIES;
    opt.anti_replay         = DFL_ANTI_REPLAY;
    opt.hs_to_min           = DFL_HS_TO_MIN;
    opt.hs_to_max           = DFL_HS_TO_MAX;
    opt.badmac_limit        = DFL_BADMAC_LIMIT;
    opt.extended_ms         = DFL_EXTENDED_MS;
    opt.etm                 = DFL_ETM;

    for( i = 1; i < argc; i++ )
    {
        p = argv[i];
        if( ( q = strchr( p, '=' ) ) == NULL )
            goto usage;
        *q++ = '\0';

        if( strcmp( p, "server_port" ) == 0 )
        {
            opt.server_port = atoi( q );
            if( opt.server_port < 1 || opt.server_port > 65535 )
                goto usage;
        }
        else if( strcmp( p, "server_addr" ) == 0 )
            opt.server_addr = q;
        else if( strcmp( p, "dtls" ) == 0 )
        {
            int t = atoi( q );
            if( t == 0 )
                opt.transport = SSL_TRANSPORT_STREAM;
            else if( t == 1 )
                opt.transport = SSL_TRANSPORT_DATAGRAM;
            else
                goto usage;
        }
        else if( strcmp( p, "debug_level" ) == 0 )
        {
            opt.debug_level = atoi( q );
            if( opt.debug_level < 0 || opt.debug_level > 65535 )
                goto usage;
        }
        else if( strcmp( p, "nbio" ) == 0 )
        {
            opt.nbio = atoi( q );
            if( opt.nbio < 0 || opt.nbio > 2 )
                goto usage;
        }
        else if( strcmp( p, "read_timeout" ) == 0 )
            opt.read_timeout = atoi( q );
        else if( strcmp( p, "ca_file" ) == 0 )
            opt.ca_file = q;
        else if( strcmp( p, "ca_path" ) == 0 )
            opt.ca_path = q;
        else if( strcmp( p, "crt_file" ) == 0 )
            opt.crt_file = q;
        else if( strcmp( p, "key_file" ) == 0 )
            opt.key_file = q;
        else if( strcmp( p, "crt_file2" ) == 0 )
            opt.crt_file2 = q;
        else if( strcmp( p, "key_file2" ) == 0 )
            opt.key_file2 = q;
        else if( strcmp( p, "dhm_file" ) == 0 )
            opt.dhm_file = q;
        else if( strcmp( p, "psk" ) == 0 )
            opt.psk = q;
        else if( strcmp( p, "psk_identity" ) == 0 )
            opt.psk_identity = q;
        else if( strcmp( p, "psk_list" ) == 0 )
            opt.psk_list = q;
        else if( strcmp( p, "force_ciphersuite" ) == 0 )
        {
            opt.force_ciphersuite[0] = ssl_get_ciphersuite_id( q );

            if( opt.force_ciphersuite[0] == 0 )
            {
                ret = 2;
                goto usage;
            }
            opt.force_ciphersuite[1] = 0;
        }
        else if( strcmp( p, "version_suites" ) == 0 )
            opt.version_suites = q;
        else if( strcmp( p, "renegotiation" ) == 0 )
        {
            opt.renegotiation = (atoi( q )) ? SSL_RENEGOTIATION_ENABLED :
                                              SSL_RENEGOTIATION_DISABLED;
        }
        else if( strcmp( p, "allow_legacy" ) == 0 )
        {
            switch( atoi( q ) )
            {
                case -1: opt.allow_legacy = SSL_LEGACY_BREAK_HANDSHAKE; break;
                case 0:  opt.allow_legacy = SSL_LEGACY_NO_RENEGOTIATION; break;
                case 1:  opt.allow_legacy = SSL_LEGACY_ALLOW_RENEGOTIATION; break;
                default: goto usage;
            }
        }
        else if( strcmp( p, "renegotiate" ) == 0 )
        {
            opt.renegotiate = atoi( q );
            if( opt.renegotiate < 0 || opt.renegotiate > 1 )
                goto usage;
        }
        else if( strcmp( p, "renego_delay" ) == 0 )
        {
            opt.renego_delay = atoi( q );
        }
        else if( strcmp( p, "renego_period" ) == 0 )
        {
            opt.renego_period = atoi( q );
            if( opt.renego_period < 2 || opt.renego_period > 255 )
                goto usage;
        }
        else if( strcmp( p, "exchanges" ) == 0 )
        {
            opt.exchanges = atoi( q );
            if( opt.exchanges < 0 )
                goto usage;
        }
        else if( strcmp( p, "min_version" ) == 0 )
        {
            if( strcmp( q, "ssl3" ) == 0 )
                opt.min_version = SSL_MINOR_VERSION_0;
            else if( strcmp( q, "tls1" ) == 0 )
                opt.min_version = SSL_MINOR_VERSION_1;
            else if( strcmp( q, "tls1_1" ) == 0 ||
                     strcmp( q, "dtls1" ) == 0 )
                opt.min_version = SSL_MINOR_VERSION_2;
            else if( strcmp( q, "tls1_2" ) == 0 ||
                     strcmp( q, "dtls1_2" ) == 0 )
                opt.min_version = SSL_MINOR_VERSION_3;
            else
                goto usage;
        }
        else if( strcmp( p, "max_version" ) == 0 )
        {
            if( strcmp( q, "ssl3" ) == 0 )
                opt.max_version = SSL_MINOR_VERSION_0;
            else if( strcmp( q, "tls1" ) == 0 )
                opt.max_version = SSL_MINOR_VERSION_1;
            else if( strcmp( q, "tls1_1" ) == 0 ||
                     strcmp( q, "dtls1" ) == 0 )
                opt.max_version = SSL_MINOR_VERSION_2;
            else if( strcmp( q, "tls1_2" ) == 0 ||
                     strcmp( q, "dtls1_2" ) == 0 )
                opt.max_version = SSL_MINOR_VERSION_3;
            else
                goto usage;
        }
        else if( strcmp( p, "force_version" ) == 0 )
        {
            if( strcmp( q, "ssl3" ) == 0 )
            {
                opt.min_version = SSL_MINOR_VERSION_0;
                opt.max_version = SSL_MINOR_VERSION_0;
            }
            else if( strcmp( q, "tls1" ) == 0 )
            {
                opt.min_version = SSL_MINOR_VERSION_1;
                opt.max_version = SSL_MINOR_VERSION_1;
            }
            else if( strcmp( q, "tls1_1" ) == 0 )
            {
                opt.min_version = SSL_MINOR_VERSION_2;
                opt.max_version = SSL_MINOR_VERSION_2;
            }
            else if( strcmp( q, "tls1_2" ) == 0 )
            {
                opt.min_version = SSL_MINOR_VERSION_3;
                opt.max_version = SSL_MINOR_VERSION_3;
            }
            else if( strcmp( q, "dtls1" ) == 0 )
            {
                opt.min_version = SSL_MINOR_VERSION_2;
                opt.max_version = SSL_MINOR_VERSION_2;
                opt.transport = SSL_TRANSPORT_DATAGRAM;
            }
            else if( strcmp( q, "dtls1_2" ) == 0 )
            {
                opt.min_version = SSL_MINOR_VERSION_3;
                opt.max_version = SSL_MINOR_VERSION_3;
                opt.transport = SSL_TRANSPORT_DATAGRAM;
            }
            else
                goto usage;
        }
        else if( strcmp( p, "auth_mode" ) == 0 )
        {
            if( strcmp( q, "none" ) == 0 )
                opt.auth_mode = SSL_VERIFY_NONE;
            else if( strcmp( q, "optional" ) == 0 )
                opt.auth_mode = SSL_VERIFY_OPTIONAL;
            else if( strcmp( q, "required" ) == 0 )
                opt.auth_mode = SSL_VERIFY_REQUIRED;
            else
                goto usage;
        }
        else if( strcmp( p, "max_frag_len" ) == 0 )
        {
            if( strcmp( q, "512" ) == 0 )
                opt.mfl_code = SSL_MAX_FRAG_LEN_512;
            else if( strcmp( q, "1024" ) == 0 )
                opt.mfl_code = SSL_MAX_FRAG_LEN_1024;
            else if( strcmp( q, "2048" ) == 0 )
                opt.mfl_code = SSL_MAX_FRAG_LEN_2048;
            else if( strcmp( q, "4096" ) == 0 )
                opt.mfl_code = SSL_MAX_FRAG_LEN_4096;
            else
                goto usage;
        }
        else if( strcmp( p, "alpn" ) == 0 )
        {
            opt.alpn_string = q;
        }
        else if( strcmp( p, "extended_ms" ) == 0 )
        {
            switch( atoi( q ) )
            {
                case 0: opt.extended_ms = SSL_EXTENDED_MS_DISABLED; break;
                case 1: opt.extended_ms = SSL_EXTENDED_MS_ENABLED; break;
                default: goto usage;
            }
        }
        else if( strcmp( p, "etm" ) == 0 )
        {
            switch( atoi( q ) )
            {
                case 0: opt.etm = SSL_ETM_DISABLED; break;
                case 1: opt.etm = SSL_ETM_ENABLED; break;
                default: goto usage;
            }
        }
        else if( strcmp( p, "tickets" ) == 0 )
        {
            opt.tickets = atoi( q );
            if( opt.tickets < 0 || opt.tickets > 1 )
                goto usage;
        }
        else if( strcmp( p, "ticket_timeout" ) == 0 )
        {
            opt.ticket_timeout = atoi( q );
            if( opt.ticket_timeout < 0 )
                goto usage;
        }
        else if( strcmp( p, "cache_max" ) == 0 )
        {
            opt.cache_max = atoi( q );
            if( opt.cache_max < 0 )
                goto usage;
        }
        else if( strcmp( p, "cache_timeout" ) == 0 )
        {
            opt.cache_timeout = atoi( q );
            if( opt.cache_timeout < 0 )
                goto usage;
        }
        else if( strcmp( p, "cookies" ) == 0 )
        {
            opt.cookies = atoi( q );
            if( opt.cookies < -1 || opt.cookies > 1)
                goto usage;
        }
        else if( strcmp( p, "anti_replay" ) == 0 )
        {
            opt.anti_replay = atoi( q );
            if( opt.anti_replay < 0 || opt.anti_replay > 1)
                goto usage;
        }
        else if( strcmp( p, "badmac_limit" ) == 0 )
        {
            opt.badmac_limit = atoi( q );
            if( opt.badmac_limit < 0 )
                goto usage;
        }
        else if( strcmp( p, "hs_timeout" ) == 0 )
        {
            if( ( p = strchr( q, '-' ) ) == NULL )
                goto usage;
            *p++ = '\0';
            opt.hs_to_min = atoi( q );
            opt.hs_to_max = atoi( p );
            if( opt.hs_to_min == 0 || opt.hs_to_max < opt.hs_to_min )
                goto usage;
        }
        else if( strcmp( p, "sni" ) == 0 )
        {
            opt.sni = q;
        }
        else
            goto usage;
    }

#if defined(POLARSSL_DEBUG_C)
    debug_set_threshold( opt.debug_level );
#endif

    if( opt.force_ciphersuite[0] > 0 )
    {
        const ssl_ciphersuite_t *ciphersuite_info;
        ciphersuite_info = ssl_ciphersuite_from_id( opt.force_ciphersuite[0] );

        if( opt.max_version != -1 &&
            ciphersuite_info->min_minor_ver > opt.max_version )
        {
            printf("forced ciphersuite not allowed with this protocol version\n");
            ret = 2;
            goto usage;
        }
        if( opt.min_version != -1 &&
            ciphersuite_info->max_minor_ver < opt.min_version )
        {
            printf("forced ciphersuite not allowed with this protocol version\n");
            ret = 2;
            goto usage;
        }

        /* If we select a version that's not supported by
         * this suite, then there will be no common ciphersuite... */
        if( opt.max_version == -1 ||
            opt.max_version > ciphersuite_info->max_minor_ver )
        {
            opt.max_version = ciphersuite_info->max_minor_ver;
        }
        if( opt.min_version < ciphersuite_info->min_minor_ver )
        {
            opt.min_version = ciphersuite_info->min_minor_ver;
            /* DTLS starts with TLS 1.1 */
            if( opt.transport == SSL_TRANSPORT_DATAGRAM &&
                opt.min_version < SSL_MINOR_VERSION_2 )
                opt.min_version = SSL_MINOR_VERSION_2;
        }
    }

    if( opt.version_suites != NULL )
    {
        const char *name[4] = { 0 };

        /* Parse 4-element coma-separated list */
        for( i = 0, p = (char *) opt.version_suites;
             i < 4 && *p != '\0';
             i++ )
        {
            name[i] = p;

            /* Terminate the current string and move on to next one */
            while( *p != ',' && *p != '\0' )
                p++;
            if( *p == ',' )
                *p++ = '\0';
        }

        if( i != 4 )
        {
            printf( "too few values for version_suites\n" );
            ret = 1;
            goto exit;
        }

        memset( version_suites, 0, sizeof( version_suites ) );

        /* Get the suites identifiers from their name */
        for( i = 0; i < 4; i++ )
        {
            version_suites[i][0] = ssl_get_ciphersuite_id( name[i] );

            if( version_suites[i][0] == 0 )
            {
                printf( "unknown ciphersuite: '%s'\n", name[i] );
                ret = 2;
                goto usage;
            }
        }
    }

#if defined(POLARSSL_KEY_EXCHANGE__SOME__PSK_ENABLED)
    /*
     * Unhexify the pre-shared key and parse the list if any given
     */
    if( unhexify( psk, opt.psk, &psk_len ) != 0 )
    {
        printf( "pre-shared key not valid hex\n" );
        goto exit;
    }

    if( opt.psk_list != NULL )
    {
        if( ( psk_info = psk_parse( opt.psk_list ) ) == NULL )
        {
            printf( "psk_list invalid" );
            goto exit;
        }
    }
#endif /* POLARSSL_KEY_EXCHANGE__SOME__PSK_ENABLED */

#if defined(POLARSSL_SSL_ALPN)
    if( opt.alpn_string != NULL )
    {
        p = (char *) opt.alpn_string;
        i = 0;

        /* Leave room for a final NULL in alpn_list */
        while( i < (int) sizeof alpn_list - 1 && *p != '\0' )
        {
            alpn_list[i++] = p;

            /* Terminate the current string and move on to next one */
            while( *p != ',' && *p != '\0' )
                p++;
            if( *p == ',' )
                *p++ = '\0';
        }
    }
#endif /* POLARSSL_SSL_ALPN */

    /*
     * 0. Initialize the RNG and the session data
     */
    printf( "\n  . Seeding the random number generator..." );
    fflush( stdout );

    entropy_init( &entropy );
    if( ( ret = ctr_drbg_init( &ctr_drbg, entropy_func, &entropy,
                               (const unsigned char *) pers,
                               strlen( pers ) ) ) != 0 )
    {
        printf( " failed\n  ! ctr_drbg_init returned -0x%x\n", -ret );
        goto exit;
    }

    printf( " ok\n" );

#if defined(POLARSSL_X509_CRT_PARSE_C)
    /*
     * 1.1. Load the trusted CA
     */
    printf( "  . Loading the CA root certificate ..." );
    fflush( stdout );

#if defined(POLARSSL_FS_IO)
    if( strlen( opt.ca_path ) )
        if( strcmp( opt.ca_path, "none" ) == 0 )
            ret = 0;
        else
            ret = x509_crt_parse_path( &cacert, opt.ca_path );
    else if( strlen( opt.ca_file ) )
        if( strcmp( opt.ca_file, "none" ) == 0 )
            ret = 0;
        else
            ret = x509_crt_parse_file( &cacert, opt.ca_file );
    else
#endif
#if defined(POLARSSL_CERTS_C)
        ret = x509_crt_parse( &cacert, (const unsigned char *) test_ca_list,
                              strlen( test_ca_list ) );
#else
    {
        ret = 1;
        printf("POLARSSL_CERTS_C not defined.");
    }
#endif
    if( ret < 0 )
    {
        printf( " failed\n  !  x509_crt_parse returned -0x%x\n\n", -ret );
        goto exit;
    }

    printf( " ok (%d skipped)\n", ret );

    /*
     * 1.2. Load own certificate and private key
     */
    printf( "  . Loading the server cert. and key..." );
    fflush( stdout );

#if defined(POLARSSL_FS_IO)
    if( strlen( opt.crt_file ) && strcmp( opt.crt_file, "none" ) != 0 )
    {
        key_cert_init++;
        if( ( ret = x509_crt_parse_file( &srvcert, opt.crt_file ) ) != 0 )
        {
            printf( " failed\n  !  x509_crt_parse_file returned -0x%x\n\n",
                    -ret );
            goto exit;
        }
    }
    if( strlen( opt.key_file ) && strcmp( opt.key_file, "none" ) != 0 )
    {
        key_cert_init++;
        if( ( ret = pk_parse_keyfile( &pkey, opt.key_file, "" ) ) != 0 )
        {
            printf( " failed\n  !  pk_parse_keyfile returned -0x%x\n\n", -ret );
            goto exit;
        }
    }
    if( key_cert_init == 1 )
    {
        printf( " failed\n  !  crt_file without key_file or vice-versa\n\n" );
        goto exit;
    }

    if( strlen( opt.crt_file2 ) && strcmp( opt.crt_file2, "none" ) != 0 )
    {
        key_cert_init2++;
        if( ( ret = x509_crt_parse_file( &srvcert2, opt.crt_file2 ) ) != 0 )
        {
            printf( " failed\n  !  x509_crt_parse_file(2) returned -0x%x\n\n",
                    -ret );
            goto exit;
        }
    }
    if( strlen( opt.key_file2 ) && strcmp( opt.key_file2, "none" ) != 0 )
    {
        key_cert_init2++;
        if( ( ret = pk_parse_keyfile( &pkey2, opt.key_file2, "" ) ) != 0 )
        {
            printf( " failed\n  !  pk_parse_keyfile(2) returned -0x%x\n\n",
                    -ret );
            goto exit;
        }
    }
    if( key_cert_init2 == 1 )
    {
        printf( " failed\n  !  crt_file2 without key_file2 or vice-versa\n\n" );
        goto exit;
    }
#endif
    if( key_cert_init == 0 &&
        strcmp( opt.crt_file, "none" ) != 0 &&
        strcmp( opt.key_file, "none" ) != 0 &&
        key_cert_init2 == 0 &&
        strcmp( opt.crt_file2, "none" ) != 0 &&
        strcmp( opt.key_file2, "none" ) != 0 )
    {
#if !defined(POLARSSL_CERTS_C)
        printf( "Not certificated or key provided, and \n"
                "POLARSSL_CERTS_C not defined!\n" );
        goto exit;
#else
#if defined(POLARSSL_RSA_C)
        if( ( ret = x509_crt_parse( &srvcert,
                                    (const unsigned char *) test_srv_crt_rsa,
                                    strlen( test_srv_crt_rsa ) ) ) != 0 )
        {
            printf( " failed\n  !  x509_crt_parse returned -0x%x\n\n", -ret );
            goto exit;
        }
        if( ( ret = pk_parse_key( &pkey,
                                  (const unsigned char *) test_srv_key_rsa,
                                  strlen( test_srv_key_rsa ), NULL, 0 ) ) != 0 )
        {
            printf( " failed\n  !  pk_parse_key returned -0x%x\n\n", -ret );
            goto exit;
        }
        key_cert_init = 2;
#endif /* POLARSSL_RSA_C */
#if defined(POLARSSL_ECDSA_C)
        if( ( ret = x509_crt_parse( &srvcert2,
                                    (const unsigned char *) test_srv_crt_ec,
                                    strlen( test_srv_crt_ec ) ) ) != 0 )
        {
            printf( " failed\n  !  x509_crt_parse2 returned -0x%x\n\n", -ret );
            goto exit;
        }
        if( ( ret = pk_parse_key( &pkey2,
                                  (const unsigned char *) test_srv_key_ec,
                                  strlen( test_srv_key_ec ), NULL, 0 ) ) != 0 )
        {
            printf( " failed\n  !  pk_parse_key2 returned -0x%x\n\n", -ret );
            goto exit;
        }
        key_cert_init2 = 2;
#endif /* POLARSSL_ECDSA_C */
#endif /* POLARSSL_CERTS_C */
    }

    printf( " ok\n" );
#endif /* POLARSSL_X509_CRT_PARSE_C */

#if defined(POLARSSL_DHM_C) && defined(POLARSSL_FS_IO)
    if( opt.dhm_file != NULL )
    {
        printf( "  . Loading DHM parameters..." );
        fflush( stdout );

        if( ( ret = dhm_parse_dhmfile( &dhm, opt.dhm_file ) ) != 0 )
        {
            printf( " failed\n  ! dhm_parse_dhmfile returned -0x%04X\n\n",
                     -ret );
            goto exit;
        }

        printf( " ok\n" );
    }
#endif

#if defined(POLARSSL_SNI)
    if( opt.sni != NULL )
    {
        printf( "  . Setting up SNI information..." );
        fflush( stdout );

        if( ( sni_info = sni_parse( opt.sni ) ) == NULL )
        {
            printf( " failed\n" );
            goto exit;
        }

        printf( " ok\n" );
    }
#endif /* POLARSSL_SNI */

    /*
     * 2. Setup the listening TCP socket
     */
    printf( "  . Bind on %s://%s:%-4d/ ...",
            opt.transport == SSL_TRANSPORT_STREAM ? "tcp" : "udp",
            opt.server_addr ? opt.server_addr : "*",
            opt.server_port );
    fflush( stdout );

    if( ( ret = net_bind( &listen_fd, opt.server_addr, opt.server_port,
                          opt.transport == SSL_TRANSPORT_STREAM ?
                          NET_PROTO_TCP : NET_PROTO_UDP ) ) != 0 )
    {
        printf( " failed\n  ! net_bind returned -0x%x\n\n", -ret );
        goto exit;
    }

    printf( " ok\n" );

    /*
     * 3. Setup stuff
     */
    printf( "  . Setting up the SSL/TLS structure..." );
    fflush( stdout );

    if( ( ret = ssl_init( &ssl ) ) != 0 )
    {
        printf( " failed\n  ! ssl_init returned -0x%x\n\n", -ret );
        goto exit;
    }

    ssl_set_endpoint( &ssl, SSL_IS_SERVER );
    ssl_set_authmode( &ssl, opt.auth_mode );

#if defined(POLARSSL_SSL_PROTO_DTLS)
    if( ( ret = ssl_set_transport( &ssl, opt.transport ) ) != 0 )
    {
        printf( " failed\n  ! selected transport is not available\n" );
        goto exit;
    }

    if( opt.hs_to_min != DFL_HS_TO_MIN || opt.hs_to_max != DFL_HS_TO_MAX )
        ssl_set_handshake_timeout( &ssl, opt.hs_to_min, opt.hs_to_max );
#endif /* POLARSSL_SSL_PROTO_DTLS */

#if defined(POLARSSL_SSL_MAX_FRAGMENT_LENGTH)
    if( ( ret = ssl_set_max_frag_len( &ssl, opt.mfl_code ) ) != 0 )
    {
        printf( " failed\n  ! ssl_set_max_frag_len returned %d\n\n", ret );
        goto exit;
    };
#endif

#if defined(POLARSSL_SSL_EXTENDED_MASTER_SECRET)
    if( opt.extended_ms != DFL_EXTENDED_MS )
        ssl_set_extended_master_secret( &ssl, opt.extended_ms );
#endif

#if defined(POLARSSL_SSL_ENCRYPT_THEN_MAC)
    if( opt.etm != DFL_ETM )
        ssl_set_encrypt_then_mac( &ssl, opt.etm );
#endif

#if defined(POLARSSL_SSL_ALPN)
    if( opt.alpn_string != NULL )
        if( ( ret = ssl_set_alpn_protocols( &ssl, alpn_list ) ) != 0 )
        {
            printf( " failed\n  ! ssl_set_alpn_protocols returned %d\n\n", ret );
            goto exit;
        }
#endif

    ssl_set_rng( &ssl, ctr_drbg_random, &ctr_drbg );
    ssl_set_dbg( &ssl, my_debug, stdout );

#if defined(POLARSSL_SSL_CACHE_C)
    if( opt.cache_max != -1 )
        ssl_cache_set_max_entries( &cache, opt.cache_max );

    if( opt.cache_timeout != -1 )
        ssl_cache_set_timeout( &cache, opt.cache_timeout );

    ssl_set_session_cache( &ssl, ssl_cache_get, &cache,
                                 ssl_cache_set, &cache );
#endif

#if defined(POLARSSL_SSL_SESSION_TICKETS)
    if( ( ret = ssl_set_session_tickets( &ssl, opt.tickets ) ) != 0 )
    {
        printf( " failed\n  ! ssl_set_session_tickets returned %d\n\n", ret );
        goto exit;
    }

    if( opt.ticket_timeout != -1 )
        ssl_set_session_ticket_lifetime( &ssl, opt.ticket_timeout );
#endif

#if defined(POLARSSL_SSL_PROTO_DTLS)
    if( opt.transport == SSL_TRANSPORT_DATAGRAM )
    {
#if defined(POLARSSL_SSL_COOKIE_C)
        if( opt.cookies > 0 )
        {
            if( ( ret = ssl_cookie_setup( &cookie_ctx,
                                          ctr_drbg_random, &ctr_drbg ) ) != 0 )
            {
                printf( " failed\n  ! ssl_cookie_setup returned %d\n\n", ret );
                goto exit;
            }

            ssl_set_dtls_cookies( &ssl, ssl_cookie_write, ssl_cookie_check,
                                       &cookie_ctx );
        }
        else
#endif /* POLARSSL_SSL_COOKIE_C */
#if defined(POLARSSL_SSL_DTLS_HELLO_VERIFY)
        if( opt.cookies == 0 )
        {
            ssl_set_dtls_cookies( &ssl, NULL, NULL, NULL );
        }
        else
#endif /* POLARSSL_SSL_DTLS_HELLO_VERIFY */
        {
            ; /* Nothing to do */
        }

#if defined(POLARSSL_SSL_DTLS_ANTI_REPLAY)
        if( opt.anti_replay != DFL_ANTI_REPLAY )
            ssl_set_dtls_anti_replay( &ssl, opt.anti_replay );
#endif

#if defined(POLARSSL_SSL_DTLS_BADMAC_LIMIT)
        if( opt.badmac_limit != DFL_BADMAC_LIMIT )
            ssl_set_dtls_badmac_limit( &ssl, opt.badmac_limit );
#endif
    }
#endif /* POLARSSL_SSL_PROTO_DTLS */

    if( opt.force_ciphersuite[0] != DFL_FORCE_CIPHER )
        ssl_set_ciphersuites( &ssl, opt.force_ciphersuite );

    if( opt.version_suites != NULL )
    {
        ssl_set_ciphersuites_for_version( &ssl, version_suites[0],
                                          SSL_MAJOR_VERSION_3,
                                          SSL_MINOR_VERSION_0 );
        ssl_set_ciphersuites_for_version( &ssl, version_suites[1],
                                          SSL_MAJOR_VERSION_3,
                                          SSL_MINOR_VERSION_1 );
        ssl_set_ciphersuites_for_version( &ssl, version_suites[2],
                                          SSL_MAJOR_VERSION_3,
                                          SSL_MINOR_VERSION_2 );
        ssl_set_ciphersuites_for_version( &ssl, version_suites[3],
                                          SSL_MAJOR_VERSION_3,
                                          SSL_MINOR_VERSION_3 );
    }

    if( opt.allow_legacy != DFL_ALLOW_LEGACY )
        ssl_legacy_renegotiation( &ssl, opt.allow_legacy );
#if defined(POLARSSL_SSL_RENEGOTIATION)
    ssl_set_renegotiation( &ssl, opt.renegotiation );

    if( opt.renego_delay != DFL_RENEGO_DELAY )
        ssl_set_renegotiation_enforced( &ssl, opt.renego_delay );

    if( opt.renego_period != DFL_RENEGO_PERIOD )
    {
        renego_period[7] = opt.renego_period;
        ssl_set_renegotiation_period( &ssl, renego_period );
    }
#endif

#if defined(POLARSSL_X509_CRT_PARSE_C)
    if( strcmp( opt.ca_path, "none" ) != 0 &&
        strcmp( opt.ca_file, "none" ) != 0 )
    {
        ssl_set_ca_chain( &ssl, &cacert, NULL, NULL );
    }
    if( key_cert_init )
        if( ( ret = ssl_set_own_cert( &ssl, &srvcert, &pkey ) ) != 0 )
        {
            printf( " failed\n  ! ssl_set_own_cert returned %d\n\n", ret );
            goto exit;
        }
    if( key_cert_init2 )
        if( ( ret = ssl_set_own_cert( &ssl, &srvcert2, &pkey2 ) ) != 0 )
        {
            printf( " failed\n  ! ssl_set_own_cert returned %d\n\n", ret );
            goto exit;
        }
#endif

#if defined(POLARSSL_SNI)
    if( opt.sni != NULL )
        ssl_set_sni( &ssl, sni_callback, sni_info );
#endif

#if defined(POLARSSL_KEY_EXCHANGE__SOME__PSK_ENABLED)
    if( strlen( opt.psk ) != 0 && strlen( opt.psk_identity ) != 0 )
    {
        ret = ssl_set_psk( &ssl, psk, psk_len,
                           (const unsigned char *) opt.psk_identity,
                           strlen( opt.psk_identity ) );
        if( ret != 0 )
        {
            printf( "  failed\n  ssl_set_psk returned -0x%04X\n\n", - ret );
            goto exit;
        }
    }

    if( opt.psk_list != NULL )
        ssl_set_psk_cb( &ssl, psk_callback, psk_info );
#endif

#if defined(POLARSSL_DHM_C)
    /*
     * Use different group than default DHM group
     */
#if defined(POLARSSL_FS_IO)
    if( opt.dhm_file != NULL )
        ret = ssl_set_dh_param_ctx( &ssl, &dhm );
    else
#endif
        ret = ssl_set_dh_param( &ssl, POLARSSL_DHM_RFC5114_MODP_2048_P,
                                      POLARSSL_DHM_RFC5114_MODP_2048_G );

    if( ret != 0 )
    {
        printf( "  failed\n  ssl_set_dh_param returned -0x%04X\n\n", - ret );
        goto exit;
    }
#endif

    if( opt.min_version != -1 )
    {
        ret = ssl_set_min_version( &ssl, SSL_MAJOR_VERSION_3, opt.min_version );
        if( ret != 0 )
        {
            printf( " failed\n  ! selected min_version is not available\n" );
            goto exit;
        }
    }

    if( opt.max_version != -1 )
    {
        ret = ssl_set_max_version( &ssl, SSL_MAJOR_VERSION_3, opt.max_version );
        if( ret != 0 )
        {
            printf( " failed\n  ! selected max_version is not available\n" );
            goto exit;
        }
    }

    printf( " ok\n" );

reset:
#if !defined(_WIN32)
    if( received_sigterm )
    {
        printf( " interrupted by SIGTERM\n" );
        ret = 0;
        goto exit;
    }
#endif

#ifdef POLARSSL_ERROR_C
    if( ret != 0 )
    {
        char error_buf[100];
        polarssl_strerror( ret, error_buf, 100 );
        printf("Last error was: %d - %s\n\n", ret, error_buf );
    }
#endif

    if( client_fd != -1 )
        net_close( client_fd );

    ssl_session_reset( &ssl );

    /*
     * 3. Wait until a client connects
     */
    client_fd = -1;

    printf( "  . Waiting for a remote connection ..." );
    fflush( stdout );

    if( ( ret = net_accept( listen_fd, &client_fd, client_ip ) ) != 0 )
    {
#if !defined(_WIN32)
        if( received_sigterm )
        {
            printf( " interrupted by signal\n" );
            ret = 0;
            goto exit;
        }
#endif

        printf( " failed\n  ! net_accept returned -0x%x\n\n", -ret );
        goto exit;
    }

    if( opt.nbio > 0 )
        ret = net_set_nonblock( client_fd );
    else
        ret = net_set_block( client_fd );
    if( ret != 0 )
    {
        printf( " failed\n  ! net_set_(non)block() returned -0x%x\n\n", -ret );
        goto exit;
    }

    if( opt.nbio == 2 )
        ssl_set_bio_timeout( &ssl, &client_fd, my_send, my_recv, NULL, 0 );
    else
        ssl_set_bio_timeout( &ssl, &client_fd, net_send, net_recv,
#if defined(POLARSSL_HAVE_TIME)
                             opt.nbio == 0 ? net_recv_timeout : NULL,
#else
                             NULL,
#endif
                             opt.read_timeout );

#if defined(POLARSSL_SSL_DTLS_HELLO_VERIFY)
    if( opt.transport == SSL_TRANSPORT_DATAGRAM )
    {
        if( ( ret = ssl_set_client_transport_id( &ssl, client_ip,
                                               sizeof( client_ip ) ) ) != 0 )
        {
            printf( " failed\n  ! "
                    "ssl_set_client_tranport_id() returned -0x%x\n\n", -ret );
            goto exit;
        }
    }
#endif /* POLARSSL_SSL_DTLS_HELLO_VERIFY */

    printf( " ok\n" );

    /*
     * With UDP, bind_fd is hijacked by client_fd, so bind a new one
     */
#if defined(POLARSSL_SSL_PROTO_DTLS)
    if( opt.transport == SSL_TRANSPORT_DATAGRAM )
    {
        printf( "  . Re-bind on udp://%s:%-4d/ ...",
                opt.server_addr ? opt.server_addr : "*",
                opt.server_port );
        fflush( stdout );

        if( ( ret = net_bind( &listen_fd, opt.server_addr,
                              opt.server_port, NET_PROTO_UDP ) ) != 0 )
        {
            printf( " failed\n  ! net_bind returned -0x%x\n\n", -ret );
            goto exit;
        }

        printf( " ok\n" );
    }
#endif /* POLARSSL_SSL_PROTO_DTLS */

    /*
     * 4. Handshake
     */
    printf( "  . Performing the SSL/TLS handshake..." );
    fflush( stdout );

    do ret = ssl_handshake( &ssl );
    while( ret == POLARSSL_ERR_NET_WANT_READ ||
           ret == POLARSSL_ERR_NET_WANT_WRITE );

    if( ret == POLARSSL_ERR_SSL_HELLO_VERIFY_REQUIRED )
    {
        printf( " hello verification requested\n" );
        ret = 0;
        goto reset;
    }
    else if( ret != 0 )
    {
        printf( " failed\n  ! ssl_handshake returned -0x%x\n\n", -ret );
        goto reset;
    }
    else /* ret == 0 */
    {
        printf( " ok\n    [ Protocol is %s ]\n    [ Ciphersuite is %s ]\n",
                ssl_get_version( &ssl ), ssl_get_ciphersuite( &ssl ) );
    }

    if( ( ret = ssl_get_record_expansion( &ssl ) ) >= 0 )
        printf( "    [ Record expansion is %d ]\n", ret );
    else
        printf( "    [ Record expansion is unknown (compression) ]\n" );

#if defined(POLARSSL_SSL_ALPN)
    if( opt.alpn_string != NULL )
    {
        const char *alp = ssl_get_alpn_protocol( &ssl );
        printf( "    [ Application Layer Protocol is %s ]\n",
                alp ? alp : "(none)" );
    }
#endif

#if defined(POLARSSL_X509_CRT_PARSE_C)
    /*
     * 5. Verify the server certificate
     */
    printf( "  . Verifying peer X.509 certificate..." );

    if( ( ret = ssl_get_verify_result( &ssl ) ) != 0 )
    {
        printf( " failed\n" );

        if( !ssl_get_peer_cert( &ssl ) )
            printf( "  ! no client certificate sent\n" );

        if( ( ret & BADCERT_EXPIRED ) != 0 )
            printf( "  ! client certificate has expired\n" );

        if( ( ret & BADCERT_REVOKED ) != 0 )
            printf( "  ! client certificate has been revoked\n" );

        if( ( ret & BADCERT_NOT_TRUSTED ) != 0 )
            printf( "  ! self-signed or not signed by a trusted CA\n" );

        printf( "\n" );
    }
    else
        printf( " ok\n" );

    if( ssl_get_peer_cert( &ssl ) )
    {
        printf( "  . Peer certificate information    ...\n" );
        x509_crt_info( (char *) buf, sizeof( buf ) - 1, "      ",
                       ssl_get_peer_cert( &ssl ) );
        printf( "%s\n", buf );
    }
#endif /* POLARSSL_X509_CRT_PARSE_C */

    if( opt.exchanges == 0 )
        goto close_notify;

    exchanges = opt.exchanges;
data_exchange:
    /*
     * 6. Read the HTTP Request
     */
    printf( "  < Read from client:" );
    fflush( stdout );

    /*
     * TLS and DTLS need different reading styles (stream vs datagram)
     */
    if( opt.transport == SSL_TRANSPORT_STREAM )
    {
        do
        {
            int terminated = 0;
            len = sizeof( buf ) - 1;
            memset( buf, 0, sizeof( buf ) );
            ret = ssl_read( &ssl, buf, len );

            if( ret == POLARSSL_ERR_NET_WANT_READ ||
                ret == POLARSSL_ERR_NET_WANT_WRITE )
                continue;

            if( ret <= 0 )
            {
                switch( ret )
                {
                    case POLARSSL_ERR_SSL_PEER_CLOSE_NOTIFY:
                        printf( " connection was closed gracefully\n" );
                        goto close_notify;

                    case 0:
                    case POLARSSL_ERR_NET_CONN_RESET:
                        printf( " connection was reset by peer\n" );
                        ret = POLARSSL_ERR_NET_CONN_RESET;
                        goto reset;

                    default:
                        printf( " ssl_read returned -0x%x\n", -ret );
                        goto reset;
                }
            }

            if( ssl_get_bytes_avail( &ssl ) == 0 )
            {
                len = ret;
                buf[len] = '\0';
                printf( " %d bytes read\n\n%s\n", len, (char *) buf );

                /* End of message should be detected according to the syntax of the
                 * application protocol (eg HTTP), just use a dummy test here. */
                if( buf[len - 1] == '\n' )
                    terminated = 1;
            }
            else
            {
                int extra_len, ori_len;
                unsigned char *larger_buf;

                ori_len = ret;
                extra_len = ssl_get_bytes_avail( &ssl );

                larger_buf = polarssl_malloc( ori_len + extra_len + 1 );
                if( larger_buf == NULL )
                {
                    printf( "  ! memory allocation failed\n" );
                    ret = 1;
                    goto reset;
                }

                memset( larger_buf, 0, ori_len + extra_len );
                memcpy( larger_buf, buf, ori_len );

                /* This read should never fail and get the whole cached data */
                ret = ssl_read( &ssl, larger_buf + ori_len, extra_len );
                if( ret != extra_len ||
                    ssl_get_bytes_avail( &ssl ) != 0 )
                {
                    printf( "  ! ssl_read failed on cached data\n" );
                    ret = 1;
                    goto reset;
                }

                larger_buf[ori_len + extra_len] = '\0';
                printf( " %u bytes read (%u + %u)\n\n%s\n",
                        ori_len + extra_len, ori_len, extra_len,
                        (char *) larger_buf );

                /* End of message should be detected according to the syntax of the
                 * application protocol (eg HTTP), just use a dummy test here. */
                if( larger_buf[ori_len + extra_len - 1] == '\n' )
                    terminated = 1;

                polarssl_free( larger_buf );
            }

            if( terminated )
            {
                ret = 0;
                break;
            }
        }
        while( 1 );
    }
    else /* Not stream, so datagram */
    {
        len = sizeof( buf ) - 1;
        memset( buf, 0, sizeof( buf ) );

        do ret = ssl_read( &ssl, buf, len );
        while( ret == POLARSSL_ERR_NET_WANT_READ ||
               ret == POLARSSL_ERR_NET_WANT_WRITE );

        if( ret <= 0 )
        {
            switch( ret )
            {
                case POLARSSL_ERR_SSL_PEER_CLOSE_NOTIFY:
                    printf( " connection was closed gracefully\n" );
                    ret = 0;
                    goto close_notify;

                default:
                    printf( " ssl_read returned -0x%x\n", -ret );
                    goto reset;
            }
        }

        len = ret;
        buf[len] = '\0';
        printf( " %d bytes read\n\n%s", len, (char *) buf );
        ret = 0;
    }

    /*
     * 7a. Request renegotiation while client is waiting for input from us.
     * (only on the first exchange, to be able to test retransmission)
     */
#if defined(POLARSSL_SSL_RENEGOTIATION)
    if( opt.renegotiate && exchanges == opt.exchanges )
    {
        printf( "  . Requestion renegotiation..." );
        fflush( stdout );

        while( ( ret = ssl_renegotiate( &ssl ) ) != 0 )
        {
            if( ret != POLARSSL_ERR_NET_WANT_READ &&
                ret != POLARSSL_ERR_NET_WANT_WRITE )
            {
                printf( " failed\n  ! ssl_renegotiate returned %d\n\n", ret );
                goto reset;
            }
        }

        printf( " ok\n" );
    }
#endif /* POLARSSL_SSL_RENEGOTIATION */

    /*
     * 7. Write the 200 Response
     */
    printf( "  > Write to client:" );
    fflush( stdout );

    len = sprintf( (char *) buf, HTTP_RESPONSE,
                   ssl_get_ciphersuite( &ssl ) );

    if( opt.transport == SSL_TRANSPORT_STREAM )
    {
        for( written = 0, frags = 0; written < len; written += ret, frags++ )
        {
            while( ( ret = ssl_write( &ssl, buf + written, len - written ) )
                           <= 0 )
            {
                if( ret == POLARSSL_ERR_NET_CONN_RESET )
                {
                    printf( " failed\n  ! peer closed the connection\n\n" );
                    goto reset;
                }

                if( ret != POLARSSL_ERR_NET_WANT_READ &&
                    ret != POLARSSL_ERR_NET_WANT_WRITE )
                {
                    printf( " failed\n  ! ssl_write returned %d\n\n", ret );
                    goto reset;
                }
            }
        }
    }
    else /* Not stream, so datagram */
    {
        do ret = ssl_write( &ssl, buf, len );
        while( ret == POLARSSL_ERR_NET_WANT_READ ||
               ret == POLARSSL_ERR_NET_WANT_WRITE );

        if( ret < 0 )
        {
            printf( " failed\n  ! ssl_write returned %d\n\n", ret );
            goto reset;
        }

        frags = 1;
        written = ret;
    }

    buf[written] = '\0';
    printf( " %d bytes written in %d fragments\n\n%s\n", written, frags, (char *) buf );


    /*
     * 7b. Continue doing data exchanges?
     */
    if( --exchanges > 0 )
        goto data_exchange;

    /*
     * 8. Done, cleanly close the connection
     */
close_notify:
    printf( "  . Closing the connection..." );

    /* No error checking, the connection might be closed already */
    do
        ret = ssl_close_notify( &ssl );
    while( ret == POLARSSL_ERR_NET_WANT_WRITE );
    ret = 0;

    printf( " done\n" );
    goto reset;

    /*
     * Cleanup and exit
     */
exit:
#ifdef POLARSSL_ERROR_C
    if( ret != 0 )
    {
        char error_buf[100];
        polarssl_strerror( ret, error_buf, 100 );
        printf("Last error was: -0x%X - %s\n\n", -ret, error_buf );
    }
#endif

    printf( "  . Cleaning up..." );
    fflush( stdout );

    if( client_fd != -1 )
        net_close( client_fd );

#if defined(POLARSSL_DHM_C) && defined(POLARSSL_FS_IO)
    dhm_free( &dhm );
#endif
#if defined(POLARSSL_X509_CRT_PARSE_C)
    x509_crt_free( &cacert );
    x509_crt_free( &srvcert );
    pk_free( &pkey );
    x509_crt_free( &srvcert2 );
    pk_free( &pkey2 );
#endif
#if defined(POLARSSL_SNI)
    sni_free( sni_info );
#endif
#if defined(POLARSSL_KEY_EXCHANGE__SOME__PSK_ENABLED)
    psk_free( psk_info );
#endif
#if defined(POLARSSL_DHM_C) && defined(POLARSSL_FS_IO)
    dhm_free( &dhm );
#endif

    ssl_free( &ssl );
    ctr_drbg_free( &ctr_drbg );
    entropy_free( &entropy );

#if defined(POLARSSL_SSL_CACHE_C)
    ssl_cache_free( &cache );
#endif
#if defined(POLARSSL_SSL_COOKIE_C)
    ssl_cookie_free( &cookie_ctx );
#endif

#if defined(POLARSSL_MEMORY_BUFFER_ALLOC_C)
#if defined(POLARSSL_MEMORY_DEBUG)
    memory_buffer_alloc_status();
#endif
    memory_buffer_alloc_free();
#endif

    printf( " done.\n" );

#if defined(_WIN32)
    printf( "  + Press Enter to exit this program.\n" );
    fflush( stdout ); getchar();
#endif

    // Shell can not handle large exit numbers -> 1 for errors
    if( ret < 0 )
        ret = 1;

    return( ret );
}
#endif /* POLARSSL_BIGNUM_C && POLARSSL_ENTROPY_C && POLARSSL_SSL_TLS_C &&
          POLARSSL_SSL_SRV_C && POLARSSL_NET_C && POLARSSL_RSA_C &&
          POLARSSL_CTR_DRBG_C */<|MERGE_RESOLUTION|>--- conflicted
+++ resolved
@@ -192,19 +192,14 @@
     char *sni;                  /* string describing sni information        */
     const char *alpn_string;    /* ALPN supported protocols                 */
     const char *dhm_file;       /* the file with the DH parameters          */
-<<<<<<< HEAD
+    int extended_ms;            /* allow negotiation of extended MS?        */
+    int etm;                    /* allow negotiation of encrypt-then-MAC?   */
     int transport;              /* TLS or DTLS?                             */
     int cookies;                /* Use cookies for DTLS? -1 to break them   */
     int anti_replay;            /* Use anti-replay for DTLS? -1 for default */
     uint32_t hs_to_min;         /* Initial value of DTLS handshake timer    */
     uint32_t hs_to_max;         /* Max value of DTLS handshake timer        */
     int badmac_limit;           /* Limit of records with bad MAC            */
-    char extended_ms;           /* allow negotiation of extended MS?        */
-    char etm;                   /* allow negotiation of encrypt-then-MAC?   */
-=======
-    int extended_ms;            /* allow negotiation of extended MS?        */
-    int etm;                    /* allow negotiation of encrypt-then-MAC?   */
->>>>>>> b2eaac15
 } opt;
 
 static void my_debug( void *ctx, int level, const char *str )
