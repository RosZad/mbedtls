/*
 *  Simple MPI demonstration program
 *
 *  Copyright (C) 2006-2011, ARM Limited, All Rights Reserved
 *
 *  This file is part of mbed TLS (https://tls.mbed.org)
 *
 *  This program is free software; you can redistribute it and/or modify
 *  it under the terms of the GNU General Public License as published by
 *  the Free Software Foundation; either version 2 of the License, or
 *  (at your option) any later version.
 *
 *  This program is distributed in the hope that it will be useful,
 *  but WITHOUT ANY WARRANTY; without even the implied warranty of
 *  MERCHANTABILITY or FITNESS FOR A PARTICULAR PURPOSE.  See the
 *  GNU General Public License for more details.
 *
 *  You should have received a copy of the GNU General Public License along
 *  with this program; if not, write to the Free Software Foundation, Inc.,
 *  51 Franklin Street, Fifth Floor, Boston, MA 02110-1301 USA.
 */

#if !defined(MBEDTLS_CONFIG_FILE)
#include "mbedtls/config.h"
#else
#include MBEDTLS_CONFIG_FILE
#endif

#if defined(MBEDTLS_PLATFORM_C)
#include "mbedtls/platform.h"
#else
#include <stdio.h>
#define mbedtls_printf     printf
#endif

#if defined(MBEDTLS_BIGNUM_C) && defined(MBEDTLS_FS_IO)
#include "mbedtls/bignum.h"

#include <stdio.h>
#endif

#if !defined(MBEDTLS_BIGNUM_C) || !defined(MBEDTLS_FS_IO)
int main( void )
{
    mbedtls_printf("MBEDTLS_BIGNUM_C and/or MBEDTLS_FS_IO not defined.\n");
    return( 0 );
}
#else
int main( void )
{
    int ret;
    mbedtls_mpi E, P, Q, N, H, D, X, Y, Z;

    mbedtls_mpi_init( &E ); mbedtls_mpi_init( &P ); mbedtls_mpi_init( &Q ); mbedtls_mpi_init( &N );
    mbedtls_mpi_init( &H ); mbedtls_mpi_init( &D ); mbedtls_mpi_init( &X ); mbedtls_mpi_init( &Y );
    mbedtls_mpi_init( &Z );

    MBEDTLS_MPI_CHK( mbedtls_mpi_read_string( &P, 10, "2789" ) );
    MBEDTLS_MPI_CHK( mbedtls_mpi_read_string( &Q, 10, "3203" ) );
    MBEDTLS_MPI_CHK( mbedtls_mpi_read_string( &E, 10,  "257" ) );
    MBEDTLS_MPI_CHK( mbedtls_mpi_mul_mpi( &N, &P, &Q ) );

    mbedtls_printf( "\n  Public key:\n\n" );
    MBEDTLS_MPI_CHK( mbedtls_mpi_write_file( "  N = ", &N, 10, NULL ) );
    MBEDTLS_MPI_CHK( mbedtls_mpi_write_file( "  E = ", &E, 10, NULL ) );

    mbedtls_printf( "\n  Private key:\n\n" );
    MBEDTLS_MPI_CHK( mbedtls_mpi_write_file( "  P = ", &P, 10, NULL ) );
    MBEDTLS_MPI_CHK( mbedtls_mpi_write_file( "  Q = ", &Q, 10, NULL ) );

#if defined(MBEDTLS_GENPRIME)
    MBEDTLS_MPI_CHK( mbedtls_mpi_sub_int( &P, &P, 1 ) );
    MBEDTLS_MPI_CHK( mbedtls_mpi_sub_int( &Q, &Q, 1 ) );
    MBEDTLS_MPI_CHK( mbedtls_mpi_mul_mpi( &H, &P, &Q ) );
    MBEDTLS_MPI_CHK( mbedtls_mpi_inv_mod( &D, &E, &H ) );

    mbedtls_mpi_write_file( "  D = E^-1 mod (P-1)*(Q-1) = ",
                    &D, 10, NULL );
#else
    mbedtls_printf("\nTest skipped (MBEDTLS_GENPRIME not defined).\n\n");
#endif
    MBEDTLS_MPI_CHK( mbedtls_mpi_read_string( &X, 10, "55555" ) );
    MBEDTLS_MPI_CHK( mbedtls_mpi_exp_mod( &Y, &X, &E, &N, NULL ) );
    MBEDTLS_MPI_CHK( mbedtls_mpi_exp_mod( &Z, &Y, &D, &N, NULL ) );

    mbedtls_printf( "\n  RSA operation:\n\n" );
    MBEDTLS_MPI_CHK( mbedtls_mpi_write_file( "  X (plaintext)  = ", &X, 10, NULL ) );
    MBEDTLS_MPI_CHK( mbedtls_mpi_write_file( "  Y (ciphertext) = X^E mod N = ", &Y, 10, NULL ) );
    MBEDTLS_MPI_CHK( mbedtls_mpi_write_file( "  Z (decrypted)  = Y^D mod N = ", &Z, 10, NULL ) );
    mbedtls_printf( "\n" );

cleanup:
    mbedtls_mpi_free( &E ); mbedtls_mpi_free( &P ); mbedtls_mpi_free( &Q ); mbedtls_mpi_free( &N );
    mbedtls_mpi_free( &H ); mbedtls_mpi_free( &D ); mbedtls_mpi_free( &X ); mbedtls_mpi_free( &Y );
    mbedtls_mpi_free( &Z );

    if( ret != 0 )
    {
<<<<<<< HEAD
        mbedtls_printf( "\nAn error occured.\n" );
=======
        polarssl_printf( "\nAn error occurred.\n" );
>>>>>>> 0645bfa7
        ret = 1;
    }

#if defined(_WIN32)
    mbedtls_printf( "  Press Enter to exit this program.\n" );
    fflush( stdout ); getchar();
#endif

    return( ret );
}
#endif /* MBEDTLS_BIGNUM_C && MBEDTLS_FS_IO */<|MERGE_RESOLUTION|>--- conflicted
+++ resolved
@@ -96,11 +96,7 @@
 
     if( ret != 0 )
     {
-<<<<<<< HEAD
-        mbedtls_printf( "\nAn error occured.\n" );
-=======
         polarssl_printf( "\nAn error occurred.\n" );
->>>>>>> 0645bfa7
         ret = 1;
     }
 
