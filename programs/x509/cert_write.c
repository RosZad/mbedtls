/*
 *  Certificate generation and signing
 *
 *  Copyright (C) 2006-2013, ARM Limited, All Rights Reserved
 *
 *  This file is part of mbed TLS (https://tls.mbed.org)
 *
 *  This program is free software; you can redistribute it and/or modify
 *  it under the terms of the GNU General Public License as published by
 *  the Free Software Foundation; either version 2 of the License, or
 *  (at your option) any later version.
 *
 *  This program is distributed in the hope that it will be useful,
 *  but WITHOUT ANY WARRANTY; without even the implied warranty of
 *  MERCHANTABILITY or FITNESS FOR A PARTICULAR PURPOSE.  See the
 *  GNU General Public License for more details.
 *
 *  You should have received a copy of the GNU General Public License along
 *  with this program; if not, write to the Free Software Foundation, Inc.,
 *  51 Franklin Street, Fifth Floor, Boston, MA 02110-1301 USA.
 */

#if !defined(POLARSSL_CONFIG_FILE)
#include "mbedtls/config.h"
#else
#include POLARSSL_CONFIG_FILE
#endif

#if defined(POLARSSL_PLATFORM_C)
#include "mbedtls/platform.h"
#else
#include <stdio.h>
#define polarssl_printf     printf
#endif

<<<<<<< HEAD
#if defined(POLARSSL_X509_CRT_WRITE_C) && \
    defined(POLARSSL_X509_CRT_PARSE_C) && defined(POLARSSL_FS_IO) && \
    defined(POLARSSL_ENTROPY_C) && defined(POLARSSL_CTR_DRBG_C) && \
    defined(POLARSSL_ERROR_C)
#include "mbedtls/x509_crt.h"
#include "mbedtls/x509_csr.h"
#include "mbedtls/entropy.h"
#include "mbedtls/ctr_drbg.h"
#include "mbedtls/error.h"
=======
#if !defined(POLARSSL_X509_CRT_WRITE_C) ||                                  \
    !defined(POLARSSL_X509_CRT_PARSE_C) || !defined(POLARSSL_FS_IO) ||      \
    !defined(POLARSSL_ENTROPY_C) || !defined(POLARSSL_CTR_DRBG_C) ||        \
    !defined(POLARSSL_ERROR_C) || !defined(POLARSSL_SHA256_C)
int main( void )
{
    polarssl_printf( "POLARSSL_X509_CRT_WRITE_C and/or POLARSSL_X509_CRT_PARSE_C and/or "
            "POLARSSL_FS_IO and/or POLARSSL_SHA256_C and_or "
            "POLARSSL_ENTROPY_C and/or POLARSSL_CTR_DRBG_C and/or "
            "POLARSSL_ERROR_C not defined.\n");
    return( 0 );
}
#else

#include "polarssl/x509_crt.h"
#include "polarssl/x509_csr.h"
#include "polarssl/entropy.h"
#include "polarssl/ctr_drbg.h"
#include "polarssl/error.h"
>>>>>>> 0878a0d8

#include <stdio.h>
#include <stdlib.h>
#include <string.h>

#if defined(POLARSSL_X509_CSR_PARSE_C)
#define USAGE_CSR                                                           \
    "    request_file=%%s     default: (empty)\n"                           \
    "                        If request_file is specified, subject_key,\n"  \
    "                        subject_pwd and subject_name are ignored!\n"
#else
#define USAGE_CSR ""
#endif /* POLARSSL_X509_CSR_PARSE_C */

#define DFL_ISSUER_CRT          ""
#define DFL_REQUEST_FILE        ""
#define DFL_SUBJECT_KEY         "subject.key"
#define DFL_ISSUER_KEY          "ca.key"
#define DFL_SUBJECT_PWD         ""
#define DFL_ISSUER_PWD          ""
#define DFL_OUTPUT_FILENAME     "cert.crt"
#define DFL_SUBJECT_NAME        "CN=Cert,O=mbed TLS,C=UK"
#define DFL_ISSUER_NAME         "CN=CA,O=mbed TLS,C=UK"
#define DFL_NOT_BEFORE          "20010101000000"
#define DFL_NOT_AFTER           "20301231235959"
#define DFL_SERIAL              "1"
#define DFL_SELFSIGN            0
#define DFL_IS_CA               0
#define DFL_MAX_PATHLEN         -1
#define DFL_KEY_USAGE           0
#define DFL_NS_CERT_TYPE        0

#define USAGE \
    "\n usage: cert_write param=<>...\n"                \
    "\n acceptable parameters:\n"                       \
    USAGE_CSR                                           \
    "    subject_key=%%s      default: subject.key\n"   \
    "    subject_pwd=%%s      default: (empty)\n"       \
    "    subject_name=%%s     default: CN=Cert,O=mbed TLS,C=UK\n"   \
    "\n"                                                \
    "    issuer_crt=%%s       default: (empty)\n"       \
    "                        If issuer_crt is specified, issuer_name is\n"  \
    "                        ignored!\n"                \
    "    issuer_name=%%s      default: CN=CA,O=mbed TLS,C=UK\n"     \
    "\n"                                                \
    "    selfsign=%%d         default: 0 (false)\n"     \
    "                        If selfsign is enabled, issuer_name and\n" \
    "                        issuer_key are required (issuer_crt and\n" \
    "                        subject_* are ignored\n"   \
    "    issuer_key=%%s       default: ca.key\n"        \
    "    issuer_pwd=%%s       default: (empty)\n"       \
    "    output_file=%%s      default: cert.crt\n"      \
    "    serial=%%s           default: 1\n"             \
    "    not_before=%%s       default: 20010101000000\n"\
    "    not_after=%%s        default: 20301231235959\n"\
    "    is_ca=%%d            default: 0 (disabled)\n"  \
    "    max_pathlen=%%d      default: -1 (none)\n"     \
    "    key_usage=%%s        default: (empty)\n"       \
    "                        Comma-separated-list of values:\n"     \
    "                          digital_signature\n"     \
    "                          non_repudiation\n"       \
    "                          key_encipherment\n"      \
    "                          data_encipherment\n"     \
    "                          key_agreement\n"         \
    "                          key_certificate_sign\n"  \
    "                          crl_sign\n"              \
    "    ns_cert_type=%%s     default: (empty)\n"       \
    "                        Comma-separated-list of values:\n"     \
    "                          ssl_client\n"            \
    "                          ssl_server\n"            \
    "                          email\n"                 \
    "                          object_signing\n"        \
    "                          ssl_ca\n"                \
    "                          email_ca\n"              \
    "                          object_signing_ca\n"     \
    "\n"

/*
 * global options
 */
struct options
{
    const char *issuer_crt;     /* filename of the issuer certificate   */
    const char *request_file;   /* filename of the certificate request  */
    const char *subject_key;    /* filename of the subject key file     */
    const char *issuer_key;     /* filename of the issuer key file      */
    const char *subject_pwd;    /* password for the subject key file    */
    const char *issuer_pwd;     /* password for the issuer key file     */
    const char *output_file;    /* where to store the constructed key file  */
    const char *subject_name;   /* subject name for certificate         */
    const char *issuer_name;    /* issuer name for certificate          */
    const char *not_before;     /* validity period not before           */
    const char *not_after;      /* validity period not after            */
    const char *serial;         /* serial number string                 */
    int selfsign;               /* selfsign the certificate             */
    int is_ca;                  /* is a CA certificate                  */
    int max_pathlen;            /* maximum CA path length               */
    unsigned char key_usage;    /* key usage flags                      */
    unsigned char ns_cert_type; /* NS cert type                         */
} opt;

int write_certificate( x509write_cert *crt, const char *output_file,
                       int (*f_rng)(void *, unsigned char *, size_t),
                       void *p_rng )
{
    int ret;
    FILE *f;
    unsigned char output_buf[4096];
    size_t len = 0;

    memset( output_buf, 0, 4096 );
    if( ( ret = x509write_crt_pem( crt, output_buf, 4096, f_rng, p_rng ) ) < 0 )
        return( ret );

    len = strlen( (char *) output_buf );

    if( ( f = fopen( output_file, "w" ) ) == NULL )
        return( -1 );

    if( fwrite( output_buf, 1, len, f ) != len )
    {
        fclose( f );
        return( -1 );
    }

    fclose( f );

    return( 0 );
}

int main( int argc, char *argv[] )
{
    int ret = 0;
    x509_crt issuer_crt;
    pk_context loaded_issuer_key, loaded_subject_key;
    pk_context *issuer_key = &loaded_issuer_key,
                *subject_key = &loaded_subject_key;
    char buf[1024];
    char issuer_name[128];
    int i;
    char *p, *q, *r;
#if defined(POLARSSL_X509_CSR_PARSE_C)
    char subject_name[128];
    x509_csr csr;
#endif
    x509write_cert crt;
    mpi serial;
    entropy_context entropy;
    ctr_drbg_context ctr_drbg;
    const char *pers = "crt example app";

    /*
     * Set to sane values
     */
    x509write_crt_init( &crt );
    x509write_crt_set_md_alg( &crt, POLARSSL_MD_SHA256 );
    pk_init( &loaded_issuer_key );
    pk_init( &loaded_subject_key );
    mpi_init( &serial );
#if defined(POLARSSL_X509_CSR_PARSE_C)
    x509_csr_init( &csr );
#endif
    x509_crt_init( &issuer_crt );
    memset( buf, 0, 1024 );

    if( argc == 0 )
    {
    usage:
        polarssl_printf( USAGE );
        ret = 1;
        goto exit;
    }

    opt.issuer_crt          = DFL_ISSUER_CRT;
    opt.request_file        = DFL_REQUEST_FILE;
    opt.request_file        = DFL_REQUEST_FILE;
    opt.subject_key         = DFL_SUBJECT_KEY;
    opt.issuer_key          = DFL_ISSUER_KEY;
    opt.subject_pwd         = DFL_SUBJECT_PWD;
    opt.issuer_pwd          = DFL_ISSUER_PWD;
    opt.output_file         = DFL_OUTPUT_FILENAME;
    opt.subject_name        = DFL_SUBJECT_NAME;
    opt.issuer_name         = DFL_ISSUER_NAME;
    opt.not_before          = DFL_NOT_BEFORE;
    opt.not_after           = DFL_NOT_AFTER;
    opt.serial              = DFL_SERIAL;
    opt.selfsign            = DFL_SELFSIGN;
    opt.is_ca               = DFL_IS_CA;
    opt.max_pathlen         = DFL_MAX_PATHLEN;
    opt.key_usage           = DFL_KEY_USAGE;
    opt.ns_cert_type        = DFL_NS_CERT_TYPE;

    for( i = 1; i < argc; i++ )
    {

        p = argv[i];
        if( ( q = strchr( p, '=' ) ) == NULL )
            goto usage;
        *q++ = '\0';

        if( strcmp( p, "request_file" ) == 0 )
            opt.request_file = q;
        else if( strcmp( p, "subject_key" ) == 0 )
            opt.subject_key = q;
        else if( strcmp( p, "issuer_key" ) == 0 )
            opt.issuer_key = q;
        else if( strcmp( p, "subject_pwd" ) == 0 )
            opt.subject_pwd = q;
        else if( strcmp( p, "issuer_pwd" ) == 0 )
            opt.issuer_pwd = q;
        else if( strcmp( p, "issuer_crt" ) == 0 )
            opt.issuer_crt = q;
        else if( strcmp( p, "output_file" ) == 0 )
            opt.output_file = q;
        else if( strcmp( p, "subject_name" ) == 0 )
        {
            opt.subject_name = q;
        }
        else if( strcmp( p, "issuer_name" ) == 0 )
        {
            opt.issuer_name = q;
        }
        else if( strcmp( p, "not_before" ) == 0 )
        {
            opt.not_before = q;
        }
        else if( strcmp( p, "not_after" ) == 0 )
        {
            opt.not_after = q;
        }
        else if( strcmp( p, "serial" ) == 0 )
        {
            opt.serial = q;
        }
        else if( strcmp( p, "selfsign" ) == 0 )
        {
            opt.selfsign = atoi( q );
            if( opt.selfsign < 0 || opt.selfsign > 1 )
                goto usage;
        }
        else if( strcmp( p, "is_ca" ) == 0 )
        {
            opt.is_ca = atoi( q );
            if( opt.is_ca < 0 || opt.is_ca > 1 )
                goto usage;
        }
        else if( strcmp( p, "max_pathlen" ) == 0 )
        {
            opt.max_pathlen = atoi( q );
            if( opt.max_pathlen < -1 || opt.max_pathlen > 127 )
                goto usage;
        }
        else if( strcmp( p, "key_usage" ) == 0 )
        {
            while( q != NULL )
            {
                if( ( r = strchr( q, ',' ) ) != NULL )
                    *r++ = '\0';

                if( strcmp( q, "digital_signature" ) == 0 )
                    opt.key_usage |= KU_DIGITAL_SIGNATURE;
                else if( strcmp( q, "non_repudiation" ) == 0 )
                    opt.key_usage |= KU_NON_REPUDIATION;
                else if( strcmp( q, "key_encipherment" ) == 0 )
                    opt.key_usage |= KU_KEY_ENCIPHERMENT;
                else if( strcmp( q, "data_encipherment" ) == 0 )
                    opt.key_usage |= KU_DATA_ENCIPHERMENT;
                else if( strcmp( q, "key_agreement" ) == 0 )
                    opt.key_usage |= KU_KEY_AGREEMENT;
                else if( strcmp( q, "key_cert_sign" ) == 0 )
                    opt.key_usage |= KU_KEY_CERT_SIGN;
                else if( strcmp( q, "crl_sign" ) == 0 )
                    opt.key_usage |= KU_CRL_SIGN;
                else
                    goto usage;

                q = r;
            }
        }
        else if( strcmp( p, "ns_cert_type" ) == 0 )
        {
            while( q != NULL )
            {
                if( ( r = strchr( q, ',' ) ) != NULL )
                    *r++ = '\0';

                if( strcmp( q, "ssl_client" ) == 0 )
                    opt.ns_cert_type |= NS_CERT_TYPE_SSL_CLIENT;
                else if( strcmp( q, "ssl_server" ) == 0 )
                    opt.ns_cert_type |= NS_CERT_TYPE_SSL_SERVER;
                else if( strcmp( q, "email" ) == 0 )
                    opt.ns_cert_type |= NS_CERT_TYPE_EMAIL;
                else if( strcmp( q, "object_signing" ) == 0 )
                    opt.ns_cert_type |= NS_CERT_TYPE_OBJECT_SIGNING;
                else if( strcmp( q, "ssl_ca" ) == 0 )
                    opt.ns_cert_type |= NS_CERT_TYPE_SSL_CA;
                else if( strcmp( q, "email_ca" ) == 0 )
                    opt.ns_cert_type |= NS_CERT_TYPE_EMAIL_CA;
                else if( strcmp( q, "object_signing_ca" ) == 0 )
                    opt.ns_cert_type |= NS_CERT_TYPE_OBJECT_SIGNING_CA;
                else
                    goto usage;

                q = r;
            }
        }
        else
            goto usage;
    }

    polarssl_printf("\n");

    /*
     * 0. Seed the PRNG
     */
    polarssl_printf( "  . Seeding the random number generator..." );
    fflush( stdout );

    entropy_init( &entropy );
    if( ( ret = ctr_drbg_init( &ctr_drbg, entropy_func, &entropy,
                               (const unsigned char *) pers,
                               strlen( pers ) ) ) != 0 )
    {
        polarssl_strerror( ret, buf, 1024 );
        polarssl_printf( " failed\n  !  ctr_drbg_init returned %d - %s\n", ret, buf );
        goto exit;
    }

    polarssl_printf( " ok\n" );

    // Parse serial to MPI
    //
    polarssl_printf( "  . Reading serial number..." );
    fflush( stdout );

    if( ( ret = mpi_read_string( &serial, 10, opt.serial ) ) != 0 )
    {
        polarssl_strerror( ret, buf, 1024 );
        polarssl_printf( " failed\n  !  mpi_read_string returned -0x%02x - %s\n\n", -ret, buf );
        goto exit;
    }

    polarssl_printf( " ok\n" );

    // Parse issuer certificate if present
    //
    if( !opt.selfsign && strlen( opt.issuer_crt ) )
    {
        /*
         * 1.0.a. Load the certificates
         */
        polarssl_printf( "  . Loading the issuer certificate ..." );
        fflush( stdout );

        if( ( ret = x509_crt_parse_file( &issuer_crt, opt.issuer_crt ) ) != 0 )
        {
            polarssl_strerror( ret, buf, 1024 );
            polarssl_printf( " failed\n  !  x509_crt_parse_file returned -0x%02x - %s\n\n", -ret, buf );
            goto exit;
        }

        ret = x509_dn_gets( issuer_name, sizeof(issuer_name),
                                 &issuer_crt.subject );
        if( ret < 0 )
        {
            polarssl_strerror( ret, buf, 1024 );
            polarssl_printf( " failed\n  !  x509_dn_gets returned -0x%02x - %s\n\n", -ret, buf );
            goto exit;
        }

        opt.issuer_name = issuer_name;

        polarssl_printf( " ok\n" );
    }

#if defined(POLARSSL_X509_CSR_PARSE_C)
    // Parse certificate request if present
    //
    if( !opt.selfsign && strlen( opt.request_file ) )
    {
        /*
         * 1.0.b. Load the CSR
         */
        polarssl_printf( "  . Loading the certificate request ..." );
        fflush( stdout );

        if( ( ret = x509_csr_parse_file( &csr, opt.request_file ) ) != 0 )
        {
            polarssl_strerror( ret, buf, 1024 );
            polarssl_printf( " failed\n  !  x509_csr_parse_file returned -0x%02x - %s\n\n", -ret, buf );
            goto exit;
        }

        ret = x509_dn_gets( subject_name, sizeof(subject_name),
                                 &csr.subject );
        if( ret < 0 )
        {
            polarssl_strerror( ret, buf, 1024 );
            polarssl_printf( " failed\n  !  x509_dn_gets returned -0x%02x - %s\n\n", -ret, buf );
            goto exit;
        }

        opt.subject_name = subject_name;
        subject_key = &csr.pk;

        polarssl_printf( " ok\n" );
    }
#endif /* POLARSSL_X509_CSR_PARSE_C */

    /*
     * 1.1. Load the keys
     */
    if( !opt.selfsign && !strlen( opt.request_file ) )
    {
        polarssl_printf( "  . Loading the subject key ..." );
        fflush( stdout );

        ret = pk_parse_keyfile( &loaded_subject_key, opt.subject_key,
                                 opt.subject_pwd );
        if( ret != 0 )
        {
            polarssl_strerror( ret, buf, 1024 );
            polarssl_printf( " failed\n  !  pk_parse_keyfile returned -0x%02x - %s\n\n", -ret, buf );
            goto exit;
        }

        polarssl_printf( " ok\n" );
    }

    polarssl_printf( "  . Loading the issuer key ..." );
    fflush( stdout );

    ret = pk_parse_keyfile( &loaded_issuer_key, opt.issuer_key,
                             opt.issuer_pwd );
    if( ret != 0 )
    {
        polarssl_strerror( ret, buf, 1024 );
        polarssl_printf( " failed\n  !  pk_parse_keyfile returned -x%02x - %s\n\n", -ret, buf );
        goto exit;
    }

    // Check if key and issuer certificate match
    //
    if( strlen( opt.issuer_crt ) )
    {
        if( !pk_can_do( &issuer_crt.pk, POLARSSL_PK_RSA ) ||
            mpi_cmp_mpi( &pk_rsa( issuer_crt.pk )->N,
                         &pk_rsa( *issuer_key )->N ) != 0 ||
            mpi_cmp_mpi( &pk_rsa( issuer_crt.pk )->E,
                         &pk_rsa( *issuer_key )->E ) != 0 )
        {
            polarssl_printf( " failed\n  !  issuer_key does not match issuer certificate\n\n" );
            ret = -1;
            goto exit;
        }
    }

    polarssl_printf( " ok\n" );

    if( opt.selfsign )
    {
        opt.subject_name = opt.issuer_name;
        subject_key = issuer_key;
    }

    x509write_crt_set_subject_key( &crt, subject_key );
    x509write_crt_set_issuer_key( &crt, issuer_key );

    /*
     * 1.0. Check the names for validity
     */
    if( ( ret = x509write_crt_set_subject_name( &crt, opt.subject_name ) ) != 0 )
    {
        polarssl_strerror( ret, buf, 1024 );
        polarssl_printf( " failed\n  !  x509write_crt_set_subject_name returned -0x%02x - %s\n\n", -ret, buf );
        goto exit;
    }

    if( ( ret = x509write_crt_set_issuer_name( &crt, opt.issuer_name ) ) != 0 )
    {
        polarssl_strerror( ret, buf, 1024 );
        polarssl_printf( " failed\n  !  x509write_crt_set_issuer_name returned -0x%02x - %s\n\n", -ret, buf );
        goto exit;
    }

    polarssl_printf( "  . Setting certificate values ..." );
    fflush( stdout );

    ret = x509write_crt_set_serial( &crt, &serial );
    if( ret != 0 )
    {
        polarssl_strerror( ret, buf, 1024 );
        polarssl_printf( " failed\n  !  x509write_crt_set_serial returned -0x%02x - %s\n\n", -ret, buf );
        goto exit;
    }

    ret = x509write_crt_set_validity( &crt, opt.not_before, opt.not_after );
    if( ret != 0 )
    {
        polarssl_strerror( ret, buf, 1024 );
        polarssl_printf( " failed\n  !  x509write_crt_set_validity returned -0x%02x - %s\n\n", -ret, buf );
        goto exit;
    }

    polarssl_printf( " ok\n" );

    polarssl_printf( "  . Adding the Basic Constraints extension ..." );
    fflush( stdout );

    ret = x509write_crt_set_basic_constraints( &crt, opt.is_ca,
                                               opt.max_pathlen );
    if( ret != 0 )
    {
        polarssl_strerror( ret, buf, 1024 );
        polarssl_printf( " failed\n  !  x509write_crt_set_basic_contraints returned -0x%02x - %s\n\n", -ret, buf );
        goto exit;
    }

    polarssl_printf( " ok\n" );

#if defined(POLARSSL_SHA1_C)
    polarssl_printf( "  . Adding the Subject Key Identifier ..." );
    fflush( stdout );

    ret = x509write_crt_set_subject_key_identifier( &crt );
    if( ret != 0 )
    {
        polarssl_strerror( ret, buf, 1024 );
        polarssl_printf( " failed\n  !  x509write_crt_set_subject_key_identifier returned -0x%02x - %s\n\n", -ret, buf );
        goto exit;
    }

    polarssl_printf( " ok\n" );

    polarssl_printf( "  . Adding the Authority Key Identifier ..." );
    fflush( stdout );

    ret = x509write_crt_set_authority_key_identifier( &crt );
    if( ret != 0 )
    {
        polarssl_strerror( ret, buf, 1024 );
        polarssl_printf( " failed\n  !  x509write_crt_set_authority_key_identifier returned -0x%02x - %s\n\n", -ret, buf );
        goto exit;
    }

    polarssl_printf( " ok\n" );
#endif /* POLARSSL_SHA1_C */

    if( opt.key_usage )
    {
        polarssl_printf( "  . Adding the Key Usage extension ..." );
        fflush( stdout );

        ret = x509write_crt_set_key_usage( &crt, opt.key_usage );
        if( ret != 0 )
        {
            polarssl_strerror( ret, buf, 1024 );
            polarssl_printf( " failed\n  !  x509write_crt_set_key_usage returned -0x%02x - %s\n\n", -ret, buf );
            goto exit;
        }

        polarssl_printf( " ok\n" );
    }

    if( opt.ns_cert_type )
    {
        polarssl_printf( "  . Adding the NS Cert Type extension ..." );
        fflush( stdout );

        ret = x509write_crt_set_ns_cert_type( &crt, opt.ns_cert_type );
        if( ret != 0 )
        {
            polarssl_strerror( ret, buf, 1024 );
            polarssl_printf( " failed\n  !  x509write_crt_set_ns_cert_type returned -0x%02x - %s\n\n", -ret, buf );
            goto exit;
        }

        polarssl_printf( " ok\n" );
    }

    /*
     * 1.2. Writing the request
     */
    polarssl_printf( "  . Writing the certificate..." );
    fflush( stdout );

    if( ( ret = write_certificate( &crt, opt.output_file,
                                   ctr_drbg_random, &ctr_drbg ) ) != 0 )
    {
        polarssl_strerror( ret, buf, 1024 );
        polarssl_printf( " failed\n  !  write_certifcate -0x%02x - %s\n\n", -ret, buf );
        goto exit;
    }

    polarssl_printf( " ok\n" );

exit:
    x509write_crt_free( &crt );
    pk_free( &loaded_subject_key );
    pk_free( &loaded_issuer_key );
    mpi_free( &serial );
    ctr_drbg_free( &ctr_drbg );
    entropy_free( &entropy );

#if defined(_WIN32)
    polarssl_printf( "  + Press Enter to exit this program.\n" );
    fflush( stdout ); getchar();
#endif

    return( ret );
}
#endif /* POLARSSL_X509_CRT_WRITE_C && POLARSSL_X509_CRT_PARSE_C &&
          POLARSSL_FS_IO && POLARSSL_ENTROPY_C && POLARSSL_CTR_DRBG_C &&
          POLARSSL_ERROR_C */<|MERGE_RESOLUTION|>--- conflicted
+++ resolved
@@ -33,17 +33,6 @@
 #define polarssl_printf     printf
 #endif
 
-<<<<<<< HEAD
-#if defined(POLARSSL_X509_CRT_WRITE_C) && \
-    defined(POLARSSL_X509_CRT_PARSE_C) && defined(POLARSSL_FS_IO) && \
-    defined(POLARSSL_ENTROPY_C) && defined(POLARSSL_CTR_DRBG_C) && \
-    defined(POLARSSL_ERROR_C)
-#include "mbedtls/x509_crt.h"
-#include "mbedtls/x509_csr.h"
-#include "mbedtls/entropy.h"
-#include "mbedtls/ctr_drbg.h"
-#include "mbedtls/error.h"
-=======
 #if !defined(POLARSSL_X509_CRT_WRITE_C) ||                                  \
     !defined(POLARSSL_X509_CRT_PARSE_C) || !defined(POLARSSL_FS_IO) ||      \
     !defined(POLARSSL_ENTROPY_C) || !defined(POLARSSL_CTR_DRBG_C) ||        \
@@ -58,12 +47,11 @@
 }
 #else
 
-#include "polarssl/x509_crt.h"
-#include "polarssl/x509_csr.h"
-#include "polarssl/entropy.h"
-#include "polarssl/ctr_drbg.h"
-#include "polarssl/error.h"
->>>>>>> 0878a0d8
+#include "mbedtls/x509_crt.h"
+#include "mbedtls/x509_csr.h"
+#include "mbedtls/entropy.h"
+#include "mbedtls/ctr_drbg.h"
+#include "mbedtls/error.h"
 
 #include <stdio.h>
 #include <stdlib.h>
