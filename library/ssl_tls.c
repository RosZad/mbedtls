--- conflicted
+++ resolved
@@ -4925,15 +4925,8 @@
     /*
      * Prepare base structures
      */
-<<<<<<< HEAD
-    ssl->in_buf = (unsigned char *) polarssl_malloc( len );
-    ssl->out_buf = (unsigned char *) polarssl_malloc( len );
-=======
-    ssl->in_ctr = polarssl_malloc( len );
-    ssl->in_hdr = ssl->in_ctr +  8;
-    ssl->in_iv  = ssl->in_ctr + 13;
-    ssl->in_msg = ssl->in_ctr + 13;
->>>>>>> ad350ed7
+    ssl->in_buf  = polarssl_malloc( len );
+    ssl->out_buf = polarssl_malloc( len );
 
     if( ssl->in_buf == NULL || ssl->out_buf == NULL )
     {
@@ -4945,23 +4938,8 @@
         return( POLARSSL_ERR_SSL_MALLOC_FAILED );
     }
 
-<<<<<<< HEAD
     memset( ssl-> in_buf, 0, SSL_BUFFER_LEN );
     memset( ssl->out_buf, 0, SSL_BUFFER_LEN );
-=======
-    ssl->out_ctr = polarssl_malloc( len );
-    ssl->out_hdr = ssl->out_ctr +  8;
-    ssl->out_iv  = ssl->out_ctr + 13;
-    ssl->out_msg = ssl->out_ctr + 13;
-
-    if( ssl->out_ctr == NULL )
-    {
-        SSL_DEBUG_MSG( 1, ( "malloc(%d bytes) failed", len ) );
-        polarssl_free( ssl->in_ctr );
-        ssl->in_ctr = NULL;
-        return( POLARSSL_ERR_SSL_MALLOC_FAILED );
-    }
->>>>>>> ad350ed7
 
     /* No error is possible, SSL_TRANSPORT_STREAM always valid */
     (void) ssl_set_transport( ssl, SSL_TRANSPORT_STREAM );
