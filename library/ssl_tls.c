/*
 *  SSLv3/TLSv1 shared functions
 *
 *  Copyright (C) 2006-2014, Brainspark B.V.
 *
 *  This file is part of PolarSSL (http://www.polarssl.org)
 *  Lead Maintainer: Paul Bakker <polarssl_maintainer at polarssl.org>
 *
 *  All rights reserved.
 *
 *  This program is free software; you can redistribute it and/or modify
 *  it under the terms of the GNU General Public License as published by
 *  the Free Software Foundation; either version 2 of the License, or
 *  (at your option) any later version.
 *
 *  This program is distributed in the hope that it will be useful,
 *  but WITHOUT ANY WARRANTY; without even the implied warranty of
 *  MERCHANTABILITY or FITNESS FOR A PARTICULAR PURPOSE.  See the
 *  GNU General Public License for more details.
 *
 *  You should have received a copy of the GNU General Public License along
 *  with this program; if not, write to the Free Software Foundation, Inc.,
 *  51 Franklin Street, Fifth Floor, Boston, MA 02110-1301 USA.
 */
/*
 *  The SSL 3.0 specification was drafted by Netscape in 1996,
 *  and became an IETF standard in 1999.
 *
 *  http://wp.netscape.com/eng/ssl3/
 *  http://www.ietf.org/rfc/rfc2246.txt
 *  http://www.ietf.org/rfc/rfc4346.txt
 */

#if !defined(POLARSSL_CONFIG_FILE)
#include "polarssl/config.h"
#else
#include POLARSSL_CONFIG_FILE
#endif

#if defined(POLARSSL_SSL_TLS_C)

#include "polarssl/debug.h"
#include "polarssl/ssl.h"

#if defined(POLARSSL_X509_CRT_PARSE_C) && \
    defined(POLARSSL_X509_CHECK_EXTENDED_KEY_USAGE)
#include "polarssl/oid.h"
#endif

#if defined(POLARSSL_PLATFORM_C)
#include "polarssl/platform.h"
#else
#define polarssl_malloc     malloc
#define polarssl_free       free
#endif

#include <stdlib.h>

#if defined(_MSC_VER) && !defined strcasecmp && !defined(EFIX64) && \
    !defined(EFI32)
#define strcasecmp _stricmp
#endif

/* Implementation that should never be optimized out by the compiler */
static void polarssl_zeroize( void *v, size_t n ) {
    volatile unsigned char *p = v; while( n-- ) *p++ = 0;
}

#if defined(POLARSSL_SSL_MAX_FRAGMENT_LENGTH)
/*
 * Convert max_fragment_length codes to length.
 * RFC 6066 says:
 *    enum{
 *        2^9(1), 2^10(2), 2^11(3), 2^12(4), (255)
 *    } MaxFragmentLength;
 * and we add 0 -> extension unused
 */
static unsigned int mfl_code_to_length[SSL_MAX_FRAG_LEN_INVALID] =
{
    SSL_MAX_CONTENT_LEN,    /* SSL_MAX_FRAG_LEN_NONE */
    512,                    /* SSL_MAX_FRAG_LEN_512  */
    1024,                   /* SSL_MAX_FRAG_LEN_1024 */
    2048,                   /* SSL_MAX_FRAG_LEN_2048 */
    4096,                   /* SSL_MAX_FRAG_LEN_4096 */
};
#endif /* POLARSSL_SSL_MAX_FRAGMENT_LENGTH */

static int ssl_session_copy( ssl_session *dst, const ssl_session *src )
{
    ssl_session_free( dst );
    memcpy( dst, src, sizeof( ssl_session ) );

#if defined(POLARSSL_X509_CRT_PARSE_C)
    if( src->peer_cert != NULL )
    {
        int ret;

        dst->peer_cert = (x509_crt *) polarssl_malloc( sizeof(x509_crt) );
        if( dst->peer_cert == NULL )
            return( POLARSSL_ERR_SSL_MALLOC_FAILED );

        x509_crt_init( dst->peer_cert );

        if( ( ret = x509_crt_parse_der( dst->peer_cert, src->peer_cert->raw.p,
                                        src->peer_cert->raw.len ) ) != 0 )
        {
            polarssl_free( dst->peer_cert );
            dst->peer_cert = NULL;
            return( ret );
        }
    }
#endif /* POLARSSL_X509_CRT_PARSE_C */

#if defined(POLARSSL_SSL_SESSION_TICKETS)
    if( src->ticket != NULL )
    {
        dst->ticket = (unsigned char *) polarssl_malloc( src->ticket_len );
        if( dst->ticket == NULL )
            return( POLARSSL_ERR_SSL_MALLOC_FAILED );

        memcpy( dst->ticket, src->ticket, src->ticket_len );
    }
#endif /* POLARSSL_SSL_SESSION_TICKETS */

    return( 0 );
}

#if defined(POLARSSL_SSL_HW_RECORD_ACCEL)
int (*ssl_hw_record_init)( ssl_context *ssl,
                     const unsigned char *key_enc, const unsigned char *key_dec,
                     size_t keylen,
                     const unsigned char *iv_enc,  const unsigned char *iv_dec,
                     size_t ivlen,
                     const unsigned char *mac_enc, const unsigned char *mac_dec,
                     size_t maclen ) = NULL;
int (*ssl_hw_record_activate)( ssl_context *ssl, int direction) = NULL;
int (*ssl_hw_record_reset)( ssl_context *ssl ) = NULL;
int (*ssl_hw_record_write)( ssl_context *ssl ) = NULL;
int (*ssl_hw_record_read)( ssl_context *ssl ) = NULL;
int (*ssl_hw_record_finish)( ssl_context *ssl ) = NULL;
#endif /* POLARSSL_SSL_HW_RECORD_ACCEL */

/*
 * Key material generation
 */
#if defined(POLARSSL_SSL_PROTO_SSL3)
static int ssl3_prf( const unsigned char *secret, size_t slen,
                     const char *label,
                     const unsigned char *random, size_t rlen,
                     unsigned char *dstbuf, size_t dlen )
{
    size_t i;
    md5_context md5;
    sha1_context sha1;
    unsigned char padding[16];
    unsigned char sha1sum[20];
    ((void)label);

    md5_init(  &md5  );
    sha1_init( &sha1 );

    /*
     *  SSLv3:
     *    block =
     *      MD5( secret + SHA1( 'A'    + secret + random ) ) +
     *      MD5( secret + SHA1( 'BB'   + secret + random ) ) +
     *      MD5( secret + SHA1( 'CCC'  + secret + random ) ) +
     *      ...
     */
    for( i = 0; i < dlen / 16; i++ )
    {
        memset( padding, (unsigned char) ('A' + i), 1 + i );

        sha1_starts( &sha1 );
        sha1_update( &sha1, padding, 1 + i );
        sha1_update( &sha1, secret, slen );
        sha1_update( &sha1, random, rlen );
        sha1_finish( &sha1, sha1sum );

        md5_starts( &md5 );
        md5_update( &md5, secret, slen );
        md5_update( &md5, sha1sum, 20 );
        md5_finish( &md5, dstbuf + i * 16 );
    }

    md5_free(  &md5  );
    sha1_free( &sha1 );

    polarssl_zeroize( padding, sizeof( padding ) );
    polarssl_zeroize( sha1sum, sizeof( sha1sum ) );

    return( 0 );
}
#endif /* POLARSSL_SSL_PROTO_SSL3 */

#if defined(POLARSSL_SSL_PROTO_TLS1) || defined(POLARSSL_SSL_PROTO_TLS1_1)
static int tls1_prf( const unsigned char *secret, size_t slen,
                     const char *label,
                     const unsigned char *random, size_t rlen,
                     unsigned char *dstbuf, size_t dlen )
{
    size_t nb, hs;
    size_t i, j, k;
    const unsigned char *S1, *S2;
    unsigned char tmp[128];
    unsigned char h_i[20];

    if( sizeof( tmp ) < 20 + strlen( label ) + rlen )
        return( POLARSSL_ERR_SSL_BAD_INPUT_DATA );

    hs = ( slen + 1 ) / 2;
    S1 = secret;
    S2 = secret + slen - hs;

    nb = strlen( label );
    memcpy( tmp + 20, label, nb );
    memcpy( tmp + 20 + nb, random, rlen );
    nb += rlen;

    /*
     * First compute P_md5(secret,label+random)[0..dlen]
     */
    md5_hmac( S1, hs, tmp + 20, nb, 4 + tmp );

    for( i = 0; i < dlen; i += 16 )
    {
        md5_hmac( S1, hs, 4 + tmp, 16 + nb, h_i );
        md5_hmac( S1, hs, 4 + tmp, 16,  4 + tmp );

        k = ( i + 16 > dlen ) ? dlen % 16 : 16;

        for( j = 0; j < k; j++ )
            dstbuf[i + j]  = h_i[j];
    }

    /*
     * XOR out with P_sha1(secret,label+random)[0..dlen]
     */
    sha1_hmac( S2, hs, tmp + 20, nb, tmp );

    for( i = 0; i < dlen; i += 20 )
    {
        sha1_hmac( S2, hs, tmp, 20 + nb, h_i );
        sha1_hmac( S2, hs, tmp, 20,      tmp );

        k = ( i + 20 > dlen ) ? dlen % 20 : 20;

        for( j = 0; j < k; j++ )
            dstbuf[i + j] = (unsigned char)( dstbuf[i + j] ^ h_i[j] );
    }

    polarssl_zeroize( tmp, sizeof( tmp ) );
    polarssl_zeroize( h_i, sizeof( h_i ) );

    return( 0 );
}
#endif /* POLARSSL_SSL_PROTO_TLS1) || POLARSSL_SSL_PROTO_TLS1_1 */

#if defined(POLARSSL_SSL_PROTO_TLS1_2)
#if defined(POLARSSL_SHA256_C)
static int tls_prf_sha256( const unsigned char *secret, size_t slen,
                           const char *label,
                           const unsigned char *random, size_t rlen,
                           unsigned char *dstbuf, size_t dlen )
{
    size_t nb;
    size_t i, j, k;
    unsigned char tmp[128];
    unsigned char h_i[32];

    if( sizeof( tmp ) < 32 + strlen( label ) + rlen )
        return( POLARSSL_ERR_SSL_BAD_INPUT_DATA );

    nb = strlen( label );
    memcpy( tmp + 32, label, nb );
    memcpy( tmp + 32 + nb, random, rlen );
    nb += rlen;

    /*
     * Compute P_<hash>(secret, label + random)[0..dlen]
     */
    sha256_hmac( secret, slen, tmp + 32, nb, tmp, 0 );

    for( i = 0; i < dlen; i += 32 )
    {
        sha256_hmac( secret, slen, tmp, 32 + nb, h_i, 0 );
        sha256_hmac( secret, slen, tmp, 32,      tmp, 0 );

        k = ( i + 32 > dlen ) ? dlen % 32 : 32;

        for( j = 0; j < k; j++ )
            dstbuf[i + j]  = h_i[j];
    }

    polarssl_zeroize( tmp, sizeof( tmp ) );
    polarssl_zeroize( h_i, sizeof( h_i ) );

    return( 0 );
}
#endif /* POLARSSL_SHA256_C */

#if defined(POLARSSL_SHA512_C)
static int tls_prf_sha384( const unsigned char *secret, size_t slen,
                           const char *label,
                           const unsigned char *random, size_t rlen,
                           unsigned char *dstbuf, size_t dlen )
{
    size_t nb;
    size_t i, j, k;
    unsigned char tmp[128];
    unsigned char h_i[48];

    if( sizeof( tmp ) < 48 + strlen( label ) + rlen )
        return( POLARSSL_ERR_SSL_BAD_INPUT_DATA );

    nb = strlen( label );
    memcpy( tmp + 48, label, nb );
    memcpy( tmp + 48 + nb, random, rlen );
    nb += rlen;

    /*
     * Compute P_<hash>(secret, label + random)[0..dlen]
     */
    sha512_hmac( secret, slen, tmp + 48, nb, tmp, 1 );

    for( i = 0; i < dlen; i += 48 )
    {
        sha512_hmac( secret, slen, tmp, 48 + nb, h_i, 1 );
        sha512_hmac( secret, slen, tmp, 48,      tmp, 1 );

        k = ( i + 48 > dlen ) ? dlen % 48 : 48;

        for( j = 0; j < k; j++ )
            dstbuf[i + j]  = h_i[j];
    }

    polarssl_zeroize( tmp, sizeof( tmp ) );
    polarssl_zeroize( h_i, sizeof( h_i ) );

    return( 0 );
}
#endif /* POLARSSL_SHA512_C */
#endif /* POLARSSL_SSL_PROTO_TLS1_2 */

static void ssl_update_checksum_start( ssl_context *, const unsigned char *, size_t );

#if defined(POLARSSL_SSL_PROTO_SSL3) || defined(POLARSSL_SSL_PROTO_TLS1) || \
    defined(POLARSSL_SSL_PROTO_TLS1_1)
static void ssl_update_checksum_md5sha1( ssl_context *, const unsigned char *, size_t );
#endif

#if defined(POLARSSL_SSL_PROTO_SSL3)
static void ssl_calc_verify_ssl( ssl_context *, unsigned char * );
static void ssl_calc_finished_ssl( ssl_context *, unsigned char *, int );
#endif

#if defined(POLARSSL_SSL_PROTO_TLS1) || defined(POLARSSL_SSL_PROTO_TLS1_1)
static void ssl_calc_verify_tls( ssl_context *, unsigned char * );
static void ssl_calc_finished_tls( ssl_context *, unsigned char *, int );
#endif

#if defined(POLARSSL_SSL_PROTO_TLS1_2)
#if defined(POLARSSL_SHA256_C)
static void ssl_update_checksum_sha256( ssl_context *, const unsigned char *, size_t );
static void ssl_calc_verify_tls_sha256( ssl_context *,unsigned char * );
static void ssl_calc_finished_tls_sha256( ssl_context *,unsigned char *, int );
#endif

#if defined(POLARSSL_SHA512_C)
static void ssl_update_checksum_sha384( ssl_context *, const unsigned char *, size_t );
static void ssl_calc_verify_tls_sha384( ssl_context *, unsigned char * );
static void ssl_calc_finished_tls_sha384( ssl_context *, unsigned char *, int );
#endif
#endif /* POLARSSL_SSL_PROTO_TLS1_2 */

int ssl_derive_keys( ssl_context *ssl )
{
    int ret = 0;
    unsigned char tmp[64];
    unsigned char keyblk[256];
    unsigned char *key1;
    unsigned char *key2;
    unsigned char *mac_enc;
    unsigned char *mac_dec;
    size_t iv_copy_len;
    const cipher_info_t *cipher_info;
    const md_info_t *md_info;

    ssl_session *session = ssl->session_negotiate;
    ssl_transform *transform = ssl->transform_negotiate;
    ssl_handshake_params *handshake = ssl->handshake;

    SSL_DEBUG_MSG( 2, ( "=> derive keys" ) );

    cipher_info = cipher_info_from_type( transform->ciphersuite_info->cipher );
    if( cipher_info == NULL )
    {
        SSL_DEBUG_MSG( 1, ( "cipher info for %d not found",
                            transform->ciphersuite_info->cipher ) );
        return( POLARSSL_ERR_SSL_BAD_INPUT_DATA );
    }

    md_info = md_info_from_type( transform->ciphersuite_info->mac );
    if( md_info == NULL )
    {
        SSL_DEBUG_MSG( 1, ( "md info for %d not found",
                            transform->ciphersuite_info->mac ) );
        return( POLARSSL_ERR_SSL_BAD_INPUT_DATA );
    }

    /*
     * Set appropriate PRF function and other SSL / TLS / TLS1.2 functions
     */
#if defined(POLARSSL_SSL_PROTO_SSL3)
    if( ssl->minor_ver == SSL_MINOR_VERSION_0 )
    {
        handshake->tls_prf = ssl3_prf;
        handshake->calc_verify = ssl_calc_verify_ssl;
        handshake->calc_finished = ssl_calc_finished_ssl;
    }
    else
#endif
#if defined(POLARSSL_SSL_PROTO_TLS1) || defined(POLARSSL_SSL_PROTO_TLS1_1)
    if( ssl->minor_ver < SSL_MINOR_VERSION_3 )
    {
        handshake->tls_prf = tls1_prf;
        handshake->calc_verify = ssl_calc_verify_tls;
        handshake->calc_finished = ssl_calc_finished_tls;
    }
    else
#endif
#if defined(POLARSSL_SSL_PROTO_TLS1_2)
#if defined(POLARSSL_SHA512_C)
    if( ssl->minor_ver == SSL_MINOR_VERSION_3 &&
        transform->ciphersuite_info->mac == POLARSSL_MD_SHA384 )
    {
        handshake->tls_prf = tls_prf_sha384;
        handshake->calc_verify = ssl_calc_verify_tls_sha384;
        handshake->calc_finished = ssl_calc_finished_tls_sha384;
    }
    else
#endif
#if defined(POLARSSL_SHA256_C)
    if( ssl->minor_ver == SSL_MINOR_VERSION_3 )
    {
        handshake->tls_prf = tls_prf_sha256;
        handshake->calc_verify = ssl_calc_verify_tls_sha256;
        handshake->calc_finished = ssl_calc_finished_tls_sha256;
    }
    else
#endif
#endif /* POLARSSL_SSL_PROTO_TLS1_2 */
    {
        SSL_DEBUG_MSG( 1, ( "should never happen" ) );
        return( POLARSSL_ERR_SSL_INTERNAL_ERROR );
    }

    /*
     * SSLv3:
     *   master =
     *     MD5( premaster + SHA1( 'A'   + premaster + randbytes ) ) +
     *     MD5( premaster + SHA1( 'BB'  + premaster + randbytes ) ) +
     *     MD5( premaster + SHA1( 'CCC' + premaster + randbytes ) )
     *
     * TLSv1+:
     *   master = PRF( premaster, "master secret", randbytes )[0..47]
     */
    if( handshake->resume == 0 )
    {
        SSL_DEBUG_BUF( 3, "premaster secret", handshake->premaster,
                       handshake->pmslen );

#if defined(POLARSSL_SSL_EXTENDED_MASTER_SECRET)
        if( ssl->handshake->extended_ms == SSL_EXTENDED_MS_ENABLED )
        {
            unsigned char session_hash[48];
            size_t hash_len;

            SSL_DEBUG_MSG( 3, ( "using extended master secret" ) );

            ssl->handshake->calc_verify( ssl, session_hash );

#if defined(POLARSSL_SSL_PROTO_TLS1_2)
            if( ssl->minor_ver == SSL_MINOR_VERSION_3 )
            {
#if defined(POLARSSL_SHA512_C)
                if( ssl->transform_negotiate->ciphersuite_info->mac ==
                    POLARSSL_MD_SHA384 )
                {
                    hash_len = 48;
                }
                else
#endif
                    hash_len = 32;
            }
            else
#endif /* POLARSSL_SSL_PROTO_TLS1_2 */
                hash_len = 36;

            SSL_DEBUG_BUF( 3, "session hash", session_hash, hash_len );

            handshake->tls_prf( handshake->premaster, handshake->pmslen,
                                "extended master secret",
                                session_hash, hash_len, session->master, 48 );

        }
        else
#endif
        handshake->tls_prf( handshake->premaster, handshake->pmslen,
                            "master secret",
                            handshake->randbytes, 64, session->master, 48 );


        polarssl_zeroize( handshake->premaster, sizeof(handshake->premaster) );
    }
    else
        SSL_DEBUG_MSG( 3, ( "no premaster (session resumed)" ) );

    /*
     * Swap the client and server random values.
     */
    memcpy( tmp, handshake->randbytes, 64 );
    memcpy( handshake->randbytes, tmp + 32, 32 );
    memcpy( handshake->randbytes + 32, tmp, 32 );
    polarssl_zeroize( tmp, sizeof( tmp ) );

    /*
     *  SSLv3:
     *    key block =
     *      MD5( master + SHA1( 'A'    + master + randbytes ) ) +
     *      MD5( master + SHA1( 'BB'   + master + randbytes ) ) +
     *      MD5( master + SHA1( 'CCC'  + master + randbytes ) ) +
     *      MD5( master + SHA1( 'DDDD' + master + randbytes ) ) +
     *      ...
     *
     *  TLSv1:
     *    key block = PRF( master, "key expansion", randbytes )
     */
    handshake->tls_prf( session->master, 48, "key expansion",
                        handshake->randbytes, 64, keyblk, 256 );

    SSL_DEBUG_MSG( 3, ( "ciphersuite = %s",
                   ssl_get_ciphersuite_name( session->ciphersuite ) ) );
    SSL_DEBUG_BUF( 3, "master secret", session->master, 48 );
    SSL_DEBUG_BUF( 4, "random bytes", handshake->randbytes, 64 );
    SSL_DEBUG_BUF( 4, "key block", keyblk, 256 );

    polarssl_zeroize( handshake->randbytes, sizeof( handshake->randbytes ) );

    /*
     * Determine the appropriate key, IV and MAC length.
     */

    transform->keylen = cipher_info->key_length / 8;

    if( cipher_info->mode == POLARSSL_MODE_GCM ||
        cipher_info->mode == POLARSSL_MODE_CCM )
    {
        transform->maclen = 0;

        transform->ivlen = 12;
        transform->fixed_ivlen = 4;

        /* Minimum length is expicit IV + tag */
        transform->minlen = transform->ivlen - transform->fixed_ivlen
                            + ( transform->ciphersuite_info->flags &
                                POLARSSL_CIPHERSUITE_SHORT_TAG ? 8 : 16 );
    }
    else
    {
        int ret;

        /* Initialize HMAC contexts */
        if( ( ret = md_init_ctx( &transform->md_ctx_enc, md_info ) ) != 0 ||
            ( ret = md_init_ctx( &transform->md_ctx_dec, md_info ) ) != 0 )
        {
            SSL_DEBUG_RET( 1, "md_init_ctx", ret );
            return( ret );
        }

        /* Get MAC length */
        transform->maclen = md_get_size( md_info );

#if defined(POLARSSL_SSL_TRUNCATED_HMAC)
        /*
         * If HMAC is to be truncated, we shall keep the leftmost bytes,
         * (rfc 6066 page 13 or rfc 2104 section 4),
         * so we only need to adjust the length here.
         */
        if( session->trunc_hmac == SSL_TRUNC_HMAC_ENABLED )
            transform->maclen = SSL_TRUNCATED_HMAC_LEN;
#endif /* POLARSSL_SSL_TRUNCATED_HMAC */

        /* IV length */
        transform->ivlen = cipher_info->iv_size;

        /* Minimum length */
        if( cipher_info->mode == POLARSSL_MODE_STREAM )
            transform->minlen = transform->maclen;
        else
        {
            /*
             * GenericBlockCipher:
             * 1. if EtM is in use: one block plus MAC
             *    otherwise: * first multiple of blocklen greater than maclen
             * 2. IV except for SSL3 and TLS 1.0
             */
#if defined(POLARSSL_SSL_ENCRYPT_THEN_MAC)
            if( session->encrypt_then_mac == SSL_ETM_ENABLED )
            {
                transform->minlen = transform->maclen
                                  + cipher_info->block_size;
            }
            else
#endif
            {
                transform->minlen = transform->maclen
                                  + cipher_info->block_size
                                  - transform->maclen % cipher_info->block_size;
            }

#if defined(POLARSSL_SSL_PROTO_SSL3) || defined(POLARSSL_SSL_PROTO_TLS1)
            if( ssl->minor_ver == SSL_MINOR_VERSION_0 ||
                ssl->minor_ver == SSL_MINOR_VERSION_1 )
                ; /* No need to adjust minlen */
            else
#endif
#if defined(POLARSSL_SSL_PROTO_TLS1_1) || defined(POLARSSL_SSL_PROTO_TLS1_2)
            if( ssl->minor_ver == SSL_MINOR_VERSION_2 ||
                ssl->minor_ver == SSL_MINOR_VERSION_3 )
            {
                transform->minlen += transform->ivlen;
            }
            else
#endif
            {
                SSL_DEBUG_MSG( 1, ( "should never happen" ) );
                return( POLARSSL_ERR_SSL_INTERNAL_ERROR );
            }
        }
    }

    SSL_DEBUG_MSG( 3, ( "keylen: %d, minlen: %d, ivlen: %d, maclen: %d",
                   transform->keylen, transform->minlen, transform->ivlen,
                   transform->maclen ) );

    /*
     * Finally setup the cipher contexts, IVs and MAC secrets.
     */
#if defined(POLARSSL_SSL_CLI_C)
    if( ssl->endpoint == SSL_IS_CLIENT )
    {
        key1 = keyblk + transform->maclen * 2;
        key2 = keyblk + transform->maclen * 2 + transform->keylen;

        mac_enc = keyblk;
        mac_dec = keyblk + transform->maclen;

        /*
         * This is not used in TLS v1.1.
         */
        iv_copy_len = ( transform->fixed_ivlen ) ?
                            transform->fixed_ivlen : transform->ivlen;
        memcpy( transform->iv_enc, key2 + transform->keylen,  iv_copy_len );
        memcpy( transform->iv_dec, key2 + transform->keylen + iv_copy_len,
                iv_copy_len );
    }
    else
#endif /* POLARSSL_SSL_CLI_C */
#if defined(POLARSSL_SSL_SRV_C)
    if( ssl->endpoint == SSL_IS_SERVER )
    {
        key1 = keyblk + transform->maclen * 2 + transform->keylen;
        key2 = keyblk + transform->maclen * 2;

        mac_enc = keyblk + transform->maclen;
        mac_dec = keyblk;

        /*
         * This is not used in TLS v1.1.
         */
        iv_copy_len = ( transform->fixed_ivlen ) ?
                            transform->fixed_ivlen : transform->ivlen;
        memcpy( transform->iv_dec, key1 + transform->keylen,  iv_copy_len );
        memcpy( transform->iv_enc, key1 + transform->keylen + iv_copy_len,
                iv_copy_len );
    }
    else
#endif /* POLARSSL_SSL_SRV_C */
    {
        SSL_DEBUG_MSG( 1, ( "should never happen" ) );
        return( POLARSSL_ERR_SSL_INTERNAL_ERROR );
    }

#if defined(POLARSSL_SSL_PROTO_SSL3)
    if( ssl->minor_ver == SSL_MINOR_VERSION_0 )
    {
        if( transform->maclen > sizeof transform->mac_enc )
        {
            SSL_DEBUG_MSG( 1, ( "should never happen" ) );
            return( POLARSSL_ERR_SSL_INTERNAL_ERROR );
        }

        memcpy( transform->mac_enc, mac_enc, transform->maclen );
        memcpy( transform->mac_dec, mac_dec, transform->maclen );
    }
    else
#endif /* POLARSSL_SSL_PROTO_SSL3 */
#if defined(POLARSSL_SSL_PROTO_TLS1) || defined(POLARSSL_SSL_PROTO_TLS1_1) || \
    defined(POLARSSL_SSL_PROTO_TLS1_2)
    if( ssl->minor_ver >= SSL_MINOR_VERSION_1 )
    {
        md_hmac_starts( &transform->md_ctx_enc, mac_enc, transform->maclen );
        md_hmac_starts( &transform->md_ctx_dec, mac_dec, transform->maclen );
    }
    else
#endif
    {
        SSL_DEBUG_MSG( 1, ( "should never happen" ) );
        return( POLARSSL_ERR_SSL_INTERNAL_ERROR );
    }

#if defined(POLARSSL_SSL_HW_RECORD_ACCEL)
    if( ssl_hw_record_init != NULL )
    {
        int ret = 0;

        SSL_DEBUG_MSG( 2, ( "going for ssl_hw_record_init()" ) );

        if( ( ret = ssl_hw_record_init( ssl, key1, key2, transform->keylen,
                                        transform->iv_enc, transform->iv_dec,
                                        iv_copy_len,
                                        mac_enc, mac_dec,
                                        transform->maclen ) ) != 0 )
        {
            SSL_DEBUG_RET( 1, "ssl_hw_record_init", ret );
            return( POLARSSL_ERR_SSL_HW_ACCEL_FAILED );
        }
    }
#endif /* POLARSSL_SSL_HW_RECORD_ACCEL */

    if( ( ret = cipher_init_ctx( &transform->cipher_ctx_enc,
                                 cipher_info ) ) != 0 )
    {
        SSL_DEBUG_RET( 1, "cipher_init_ctx", ret );
        return( ret );
    }

    if( ( ret = cipher_init_ctx( &transform->cipher_ctx_dec,
                                 cipher_info ) ) != 0 )
    {
        SSL_DEBUG_RET( 1, "cipher_init_ctx", ret );
        return( ret );
    }

    if( ( ret = cipher_setkey( &transform->cipher_ctx_enc, key1,
                               cipher_info->key_length,
                               POLARSSL_ENCRYPT ) ) != 0 )
    {
        SSL_DEBUG_RET( 1, "cipher_setkey", ret );
        return( ret );
    }

    if( ( ret = cipher_setkey( &transform->cipher_ctx_dec, key2,
                               cipher_info->key_length,
                               POLARSSL_DECRYPT ) ) != 0 )
    {
        SSL_DEBUG_RET( 1, "cipher_setkey", ret );
        return( ret );
    }

#if defined(POLARSSL_CIPHER_MODE_CBC)
    if( cipher_info->mode == POLARSSL_MODE_CBC )
    {
        if( ( ret = cipher_set_padding_mode( &transform->cipher_ctx_enc,
                                             POLARSSL_PADDING_NONE ) ) != 0 )
        {
            SSL_DEBUG_RET( 1, "cipher_set_padding_mode", ret );
            return( ret );
        }

        if( ( ret = cipher_set_padding_mode( &transform->cipher_ctx_dec,
                                             POLARSSL_PADDING_NONE ) ) != 0 )
        {
            SSL_DEBUG_RET( 1, "cipher_set_padding_mode", ret );
            return( ret );
        }
    }
#endif /* POLARSSL_CIPHER_MODE_CBC */

    polarssl_zeroize( keyblk, sizeof( keyblk ) );

#if defined(POLARSSL_ZLIB_SUPPORT)
    // Initialize compression
    //
    if( session->compression == SSL_COMPRESS_DEFLATE )
    {
        if( ssl->compress_buf == NULL )
        {
            SSL_DEBUG_MSG( 3, ( "Allocating compression buffer" ) );
            ssl->compress_buf = polarssl_malloc( SSL_BUFFER_LEN );
            if( ssl->compress_buf == NULL )
            {
                SSL_DEBUG_MSG( 1, ( "malloc(%d bytes) failed",
                                    SSL_BUFFER_LEN ) );
                return( POLARSSL_ERR_SSL_MALLOC_FAILED );
            }
        }

        SSL_DEBUG_MSG( 3, ( "Initializing zlib states" ) );

        memset( &transform->ctx_deflate, 0, sizeof( transform->ctx_deflate ) );
        memset( &transform->ctx_inflate, 0, sizeof( transform->ctx_inflate ) );

        if( deflateInit( &transform->ctx_deflate,
                         Z_DEFAULT_COMPRESSION )   != Z_OK ||
            inflateInit( &transform->ctx_inflate ) != Z_OK )
        {
            SSL_DEBUG_MSG( 1, ( "Failed to initialize compression" ) );
            return( POLARSSL_ERR_SSL_COMPRESSION_FAILED );
        }
    }
#endif /* POLARSSL_ZLIB_SUPPORT */

    SSL_DEBUG_MSG( 2, ( "<= derive keys" ) );

    return( 0 );
}

#if defined(POLARSSL_SSL_PROTO_SSL3)
void ssl_calc_verify_ssl( ssl_context *ssl, unsigned char hash[36] )
{
    md5_context md5;
    sha1_context sha1;
    unsigned char pad_1[48];
    unsigned char pad_2[48];

    SSL_DEBUG_MSG( 2, ( "=> calc verify ssl" ) );

    memcpy( &md5 , &ssl->handshake->fin_md5 , sizeof(md5_context)  );
    memcpy( &sha1, &ssl->handshake->fin_sha1, sizeof(sha1_context) );

    memset( pad_1, 0x36, 48 );
    memset( pad_2, 0x5C, 48 );

    md5_update( &md5, ssl->session_negotiate->master, 48 );
    md5_update( &md5, pad_1, 48 );
    md5_finish( &md5, hash );

    md5_starts( &md5 );
    md5_update( &md5, ssl->session_negotiate->master, 48 );
    md5_update( &md5, pad_2, 48 );
    md5_update( &md5, hash,  16 );
    md5_finish( &md5, hash );

    sha1_update( &sha1, ssl->session_negotiate->master, 48 );
    sha1_update( &sha1, pad_1, 40 );
    sha1_finish( &sha1, hash + 16 );

    sha1_starts( &sha1 );
    sha1_update( &sha1, ssl->session_negotiate->master, 48 );
    sha1_update( &sha1, pad_2, 40 );
    sha1_update( &sha1, hash + 16, 20 );
    sha1_finish( &sha1, hash + 16 );

    SSL_DEBUG_BUF( 3, "calculated verify result", hash, 36 );
    SSL_DEBUG_MSG( 2, ( "<= calc verify" ) );

    md5_free(  &md5  );
    sha1_free( &sha1 );

    return;
}
#endif /* POLARSSL_SSL_PROTO_SSL3 */

#if defined(POLARSSL_SSL_PROTO_TLS1) || defined(POLARSSL_SSL_PROTO_TLS1_1)
void ssl_calc_verify_tls( ssl_context *ssl, unsigned char hash[36] )
{
    md5_context md5;
    sha1_context sha1;

    SSL_DEBUG_MSG( 2, ( "=> calc verify tls" ) );

    memcpy( &md5 , &ssl->handshake->fin_md5 , sizeof(md5_context)  );
    memcpy( &sha1, &ssl->handshake->fin_sha1, sizeof(sha1_context) );

     md5_finish( &md5,  hash );
    sha1_finish( &sha1, hash + 16 );

    SSL_DEBUG_BUF( 3, "calculated verify result", hash, 36 );
    SSL_DEBUG_MSG( 2, ( "<= calc verify" ) );

    md5_free(  &md5  );
    sha1_free( &sha1 );

    return;
}
#endif /* POLARSSL_SSL_PROTO_TLS1 || POLARSSL_SSL_PROTO_TLS1_1 */

#if defined(POLARSSL_SSL_PROTO_TLS1_2)
#if defined(POLARSSL_SHA256_C)
void ssl_calc_verify_tls_sha256( ssl_context *ssl, unsigned char hash[32] )
{
    sha256_context sha256;

    SSL_DEBUG_MSG( 2, ( "=> calc verify sha256" ) );

    memcpy( &sha256, &ssl->handshake->fin_sha256, sizeof(sha256_context) );
    sha256_finish( &sha256, hash );

    SSL_DEBUG_BUF( 3, "calculated verify result", hash, 32 );
    SSL_DEBUG_MSG( 2, ( "<= calc verify" ) );

    sha256_free( &sha256 );

    return;
}
#endif /* POLARSSL_SHA256_C */

#if defined(POLARSSL_SHA512_C)
void ssl_calc_verify_tls_sha384( ssl_context *ssl, unsigned char hash[48] )
{
    sha512_context sha512;

    SSL_DEBUG_MSG( 2, ( "=> calc verify sha384" ) );

    memcpy( &sha512, &ssl->handshake->fin_sha512, sizeof(sha512_context) );
    sha512_finish( &sha512, hash );

    SSL_DEBUG_BUF( 3, "calculated verify result", hash, 48 );
    SSL_DEBUG_MSG( 2, ( "<= calc verify" ) );

    sha512_free( &sha512 );

    return;
}
#endif /* POLARSSL_SHA512_C */
#endif /* POLARSSL_SSL_PROTO_TLS1_2 */

#if defined(POLARSSL_KEY_EXCHANGE__SOME__PSK_ENABLED)
int ssl_psk_derive_premaster( ssl_context *ssl, key_exchange_type_t key_ex )
{
    unsigned char *p = ssl->handshake->premaster;
    unsigned char *end = p + sizeof( ssl->handshake->premaster );

    /*
     * PMS = struct {
     *     opaque other_secret<0..2^16-1>;
     *     opaque psk<0..2^16-1>;
     * };
     * with "other_secret" depending on the particular key exchange
     */
#if defined(POLARSSL_KEY_EXCHANGE_PSK_ENABLED)
    if( key_ex == POLARSSL_KEY_EXCHANGE_PSK )
    {
        if( end - p < 2 + (int) ssl->psk_len )
            return( POLARSSL_ERR_SSL_BAD_INPUT_DATA );

        *(p++) = (unsigned char)( ssl->psk_len >> 8 );
        *(p++) = (unsigned char)( ssl->psk_len      );
        p += ssl->psk_len;
    }
    else
#endif /* POLARSSL_KEY_EXCHANGE_PSK_ENABLED */
#if defined(POLARSSL_KEY_EXCHANGE_RSA_PSK_ENABLED)
    if( key_ex == POLARSSL_KEY_EXCHANGE_RSA_PSK )
    {
        /*
         * other_secret already set by the ClientKeyExchange message,
         * and is 48 bytes long
         */
        *p++ = 0;
        *p++ = 48;
        p += 48;
    }
    else
#endif /* POLARSSL_KEY_EXCHANGE_RSA_PKS_ENABLED */
#if defined(POLARSSL_KEY_EXCHANGE_DHE_PSK_ENABLED)
    if( key_ex == POLARSSL_KEY_EXCHANGE_DHE_PSK )
    {
        int ret;
        size_t len = end - ( p + 2 );

        /* Write length only when we know the actual value */
        if( ( ret = dhm_calc_secret( &ssl->handshake->dhm_ctx,
                                      p + 2, &len,
                                      ssl->f_rng, ssl->p_rng ) ) != 0 )
        {
            SSL_DEBUG_RET( 1, "dhm_calc_secret", ret );
            return( ret );
        }
        *(p++) = (unsigned char)( len >> 8 );
        *(p++) = (unsigned char)( len );
        p += len;

        SSL_DEBUG_MPI( 3, "DHM: K ", &ssl->handshake->dhm_ctx.K  );
    }
    else
#endif /* POLARSSL_KEY_EXCHANGE_DHE_PSK_ENABLED */
#if defined(POLARSSL_KEY_EXCHANGE_ECDHE_PSK_ENABLED)
    if( key_ex == POLARSSL_KEY_EXCHANGE_ECDHE_PSK )
    {
        int ret;
        size_t zlen;

        if( ( ret = ecdh_calc_secret( &ssl->handshake->ecdh_ctx, &zlen,
                                       p + 2, end - ( p + 2 ),
                                       ssl->f_rng, ssl->p_rng ) ) != 0 )
        {
            SSL_DEBUG_RET( 1, "ecdh_calc_secret", ret );
            return( ret );
        }

        *(p++) = (unsigned char)( zlen >> 8 );
        *(p++) = (unsigned char)( zlen      );
        p += zlen;

        SSL_DEBUG_MPI( 3, "ECDH: z", &ssl->handshake->ecdh_ctx.z );
    }
    else
#endif /* POLARSSL_KEY_EXCHANGE_ECDHE_PSK_ENABLED */
    {
        SSL_DEBUG_MSG( 1, ( "should never happen" ) );
        return( POLARSSL_ERR_SSL_INTERNAL_ERROR );
    }

    /* opaque psk<0..2^16-1>; */
    if( end - p < 2 + (int) ssl->psk_len )
            return( POLARSSL_ERR_SSL_BAD_INPUT_DATA );

    *(p++) = (unsigned char)( ssl->psk_len >> 8 );
    *(p++) = (unsigned char)( ssl->psk_len      );
    memcpy( p, ssl->psk, ssl->psk_len );
    p += ssl->psk_len;

    ssl->handshake->pmslen = p - ssl->handshake->premaster;

    return( 0 );
}
#endif /* POLARSSL_KEY_EXCHANGE__SOME__PSK_ENABLED */

#if defined(POLARSSL_SSL_PROTO_SSL3)
/*
 * SSLv3.0 MAC functions
 */
static void ssl_mac( md_context_t *md_ctx, unsigned char *secret,
                     unsigned char *buf, size_t len,
                     unsigned char *ctr, int type )
{
    unsigned char header[11];
    unsigned char padding[48];
    int padlen;
    int md_size = md_get_size( md_ctx->md_info );
    int md_type = md_get_type( md_ctx->md_info );

    /* Only MD5 and SHA-1 supported */
    if( md_type == POLARSSL_MD_MD5 )
        padlen = 48;
    else
        padlen = 40;

    memcpy( header, ctr, 8 );
    header[ 8] = (unsigned char)  type;
    header[ 9] = (unsigned char)( len >> 8 );
    header[10] = (unsigned char)( len      );

    memset( padding, 0x36, padlen );
    md_starts( md_ctx );
    md_update( md_ctx, secret,  md_size );
    md_update( md_ctx, padding, padlen  );
    md_update( md_ctx, header,  11      );
    md_update( md_ctx, buf,     len     );
    md_finish( md_ctx, buf +    len     );

    memset( padding, 0x5C, padlen );
    md_starts( md_ctx );
    md_update( md_ctx, secret,    md_size );
    md_update( md_ctx, padding,   padlen  );
    md_update( md_ctx, buf + len, md_size );
    md_finish( md_ctx, buf + len          );
}
#endif /* POLARSSL_SSL_PROTO_SSL3 */

#if defined(POLARSSL_ARC4_C) || defined(POLARSSL_CIPHER_NULL_CIPHER) ||     \
    ( defined(POLARSSL_CIPHER_MODE_CBC) &&                                  \
      ( defined(POLARSSL_AES_C) || defined(POLARSSL_CAMELLIA_C) ) )
#define POLARSSL_SOME_MODES_USE_MAC
#endif

/*
 * Encryption/decryption functions
 */
static int ssl_encrypt_buf( ssl_context *ssl )
{
    size_t i;
    cipher_mode_t mode;
    int auth_done = 0;

    SSL_DEBUG_MSG( 2, ( "=> encrypt buf" ) );

<<<<<<< HEAD
    if( ssl->session_out == NULL || ssl->transform_out == NULL )
    {
        SSL_DEBUG_MSG( 1, ( "should never happen" ) );
        return( POLARSSL_ERR_SSL_INTERNAL_ERROR );
    }

    mode = cipher_get_cipher_mode( &ssl->transform_out->cipher_ctx_enc );
=======
    SSL_DEBUG_BUF( 4, "before encrypt: output payload",
                      ssl->out_msg, ssl->out_msglen );
>>>>>>> d9423238

    /*
     * Add MAC before if needed
     */
#if defined(POLARSSL_SOME_MODES_USE_MAC)
    if( mode == POLARSSL_MODE_STREAM ||
        ( mode == POLARSSL_MODE_CBC
#if defined(POLARSSL_SSL_ENCRYPT_THEN_MAC)
          && ssl->session_out->encrypt_then_mac == SSL_ETM_DISABLED
#endif
        ) )
    {
#if defined(POLARSSL_SSL_PROTO_SSL3)
        if( ssl->minor_ver == SSL_MINOR_VERSION_0 )
        {
            ssl_mac( &ssl->transform_out->md_ctx_enc,
                      ssl->transform_out->mac_enc,
                      ssl->out_msg, ssl->out_msglen,
                      ssl->out_ctr, ssl->out_msgtype );
        }
        else
#endif
#if defined(POLARSSL_SSL_PROTO_TLS1) || defined(POLARSSL_SSL_PROTO_TLS1_1) || \
        defined(POLARSSL_SSL_PROTO_TLS1_2)
        if( ssl->minor_ver >= SSL_MINOR_VERSION_1 )
        {
            md_hmac_update( &ssl->transform_out->md_ctx_enc, ssl->out_ctr, 13 );
            md_hmac_update( &ssl->transform_out->md_ctx_enc,
                             ssl->out_msg, ssl->out_msglen );
            md_hmac_finish( &ssl->transform_out->md_ctx_enc,
                             ssl->out_msg + ssl->out_msglen );
            md_hmac_reset( &ssl->transform_out->md_ctx_enc );
        }
        else
#endif
        {
            SSL_DEBUG_MSG( 1, ( "should never happen" ) );
            return( POLARSSL_ERR_SSL_INTERNAL_ERROR );
        }

        SSL_DEBUG_BUF( 4, "computed mac",
                       ssl->out_msg + ssl->out_msglen,
                       ssl->transform_out->maclen );

        ssl->out_msglen += ssl->transform_out->maclen;
        auth_done++;
    }
#endif /* AEAD not the only option */

    /*
     * Encrypt
     */
#if defined(POLARSSL_ARC4_C) || defined(POLARSSL_CIPHER_NULL_CIPHER)
    if( mode == POLARSSL_MODE_STREAM )
    {
        int ret;
        size_t olen = 0;

        SSL_DEBUG_MSG( 3, ( "before encrypt: msglen = %d, "
                            "including %d bytes of padding",
                       ssl->out_msglen, 0 ) );

        if( ( ret = cipher_crypt( &ssl->transform_out->cipher_ctx_enc,
                                   ssl->transform_out->iv_enc,
                                   ssl->transform_out->ivlen,
                                   ssl->out_msg, ssl->out_msglen,
                                   ssl->out_msg, &olen ) ) != 0 )
        {
            SSL_DEBUG_RET( 1, "cipher_crypt", ret );
            return( ret );
        }

        if( ssl->out_msglen != olen )
        {
            SSL_DEBUG_MSG( 1, ( "should never happen" ) );
            return( POLARSSL_ERR_SSL_INTERNAL_ERROR );
        }
    }
    else
#endif /* POLARSSL_ARC4_C || POLARSSL_CIPHER_NULL_CIPHER */
#if defined(POLARSSL_GCM_C) || defined(POLARSSL_CCM_C)
    if( mode == POLARSSL_MODE_GCM ||
        mode == POLARSSL_MODE_CCM )
    {
        int ret;
        size_t enc_msglen, olen;
        unsigned char *enc_msg;
        unsigned char add_data[13];
        unsigned char taglen = ssl->transform_out->ciphersuite_info->flags &
                               POLARSSL_CIPHERSUITE_SHORT_TAG ? 8 : 16;

        memcpy( add_data, ssl->out_ctr, 8 );
        add_data[8]  = ssl->out_msgtype;
        add_data[9]  = ssl->major_ver;
        add_data[10] = ssl->minor_ver;
        add_data[11] = ( ssl->out_msglen >> 8 ) & 0xFF;
        add_data[12] = ssl->out_msglen & 0xFF;

        SSL_DEBUG_BUF( 4, "additional data used for AEAD",
                       add_data, 13 );

        /*
         * Generate IV
         */
#if defined(POLARSSL_SSL_AEAD_RANDOM_IV)
        ret = ssl->f_rng( ssl->p_rng,
                ssl->transform_out->iv_enc + ssl->transform_out->fixed_ivlen,
                ssl->transform_out->ivlen - ssl->transform_out->fixed_ivlen );
        if( ret != 0 )
            return( ret );

        memcpy( ssl->out_iv,
                ssl->transform_out->iv_enc + ssl->transform_out->fixed_ivlen,
                ssl->transform_out->ivlen - ssl->transform_out->fixed_ivlen );
#else
        if( ssl->transform_out->ivlen - ssl->transform_out->fixed_ivlen != 8 )
        {
            /* Reminder if we ever add an AEAD mode with a different size */
            SSL_DEBUG_MSG( 1, ( "should never happen" ) );
            return( POLARSSL_ERR_SSL_INTERNAL_ERROR );
        }

        memcpy( ssl->transform_out->iv_enc + ssl->transform_out->fixed_ivlen,
                             ssl->out_ctr, 8 );
        memcpy( ssl->out_iv, ssl->out_ctr, 8 );
#endif

        SSL_DEBUG_BUF( 4, "IV used", ssl->out_iv,
                ssl->transform_out->ivlen - ssl->transform_out->fixed_ivlen );

        /*
         * Fix pointer positions and message length with added IV
         */
        enc_msg = ssl->out_msg;
        enc_msglen = ssl->out_msglen;
        ssl->out_msglen += ssl->transform_out->ivlen -
                           ssl->transform_out->fixed_ivlen;

        SSL_DEBUG_MSG( 3, ( "before encrypt: msglen = %d, "
                            "including %d bytes of padding",
                       ssl->out_msglen, 0 ) );

        /*
         * Encrypt and authenticate
         */
        if( ( ret = cipher_auth_encrypt( &ssl->transform_out->cipher_ctx_enc,
                                         ssl->transform_out->iv_enc,
                                         ssl->transform_out->ivlen,
                                         add_data, 13,
                                         enc_msg, enc_msglen,
                                         enc_msg, &olen,
                                         enc_msg + enc_msglen, taglen ) ) != 0 )
        {
            SSL_DEBUG_RET( 1, "cipher_auth_encrypt", ret );
            return( ret );
        }

        if( olen != enc_msglen )
        {
            SSL_DEBUG_MSG( 1, ( "should never happen" ) );
            return( POLARSSL_ERR_SSL_INTERNAL_ERROR );
        }

        ssl->out_msglen += taglen;
        auth_done++;

        SSL_DEBUG_BUF( 4, "after encrypt: tag", enc_msg + enc_msglen, taglen );
    }
    else
#endif /* POLARSSL_GCM_C || POLARSSL_CCM_C */
#if defined(POLARSSL_CIPHER_MODE_CBC) &&                                    \
    ( defined(POLARSSL_AES_C) || defined(POLARSSL_CAMELLIA_C) )
    if( mode == POLARSSL_MODE_CBC )
    {
        int ret;
        unsigned char *enc_msg;
        size_t enc_msglen, padlen, olen = 0;

        padlen = ssl->transform_out->ivlen - ( ssl->out_msglen + 1 ) %
                 ssl->transform_out->ivlen;
        if( padlen == ssl->transform_out->ivlen )
            padlen = 0;

        for( i = 0; i <= padlen; i++ )
            ssl->out_msg[ssl->out_msglen + i] = (unsigned char) padlen;

        ssl->out_msglen += padlen + 1;

        enc_msglen = ssl->out_msglen;
        enc_msg = ssl->out_msg;

#if defined(POLARSSL_SSL_PROTO_TLS1_1) || defined(POLARSSL_SSL_PROTO_TLS1_2)
        /*
         * Prepend per-record IV for block cipher in TLS v1.1 and up as per
         * Method 1 (6.2.3.2. in RFC4346 and RFC5246)
         */
        if( ssl->minor_ver >= SSL_MINOR_VERSION_2 )
        {
            /*
             * Generate IV
             */
            int ret = ssl->f_rng( ssl->p_rng, ssl->transform_out->iv_enc,
                                  ssl->transform_out->ivlen );
            if( ret != 0 )
                return( ret );

            memcpy( ssl->out_iv, ssl->transform_out->iv_enc,
                    ssl->transform_out->ivlen );

            /*
             * Fix pointer positions and message length with added IV
             */
            enc_msg = ssl->out_msg;
            enc_msglen = ssl->out_msglen;
            ssl->out_msglen += ssl->transform_out->ivlen;
        }
#endif /* POLARSSL_SSL_PROTO_TLS1_1 || POLARSSL_SSL_PROTO_TLS1_2 */

        SSL_DEBUG_MSG( 3, ( "before encrypt: msglen = %d, "
                            "including %d bytes of IV and %d bytes of padding",
                            ssl->out_msglen, ssl->transform_out->ivlen,
                            padlen + 1 ) );

        if( ( ret = cipher_crypt( &ssl->transform_out->cipher_ctx_enc,
                                   ssl->transform_out->iv_enc,
                                   ssl->transform_out->ivlen,
                                   enc_msg, enc_msglen,
                                   enc_msg, &olen ) ) != 0 )
        {
            SSL_DEBUG_RET( 1, "cipher_crypt", ret );
            return( ret );
        }

        if( enc_msglen != olen )
        {
            SSL_DEBUG_MSG( 1, ( "should never happen" ) );
            return( POLARSSL_ERR_SSL_INTERNAL_ERROR );
        }

#if defined(POLARSSL_SSL_PROTO_SSL3) || defined(POLARSSL_SSL_PROTO_TLS1)
        if( ssl->minor_ver < SSL_MINOR_VERSION_2 )
        {
            /*
             * Save IV in SSL3 and TLS1
             */
            memcpy( ssl->transform_out->iv_enc,
                    ssl->transform_out->cipher_ctx_enc.iv,
                    ssl->transform_out->ivlen );
        }
#endif

#if defined(POLARSSL_SSL_ENCRYPT_THEN_MAC)
        if( auth_done == 0 )
        {
            /*
             * MAC(MAC_write_key, seq_num +
             *     TLSCipherText.type +
             *     TLSCipherText.version +
             *     length_of( (IV +) ENC(...) ) +
             *     IV + // except for TLS 1.0
             *     ENC(content + padding + padding_length));
             */
            unsigned char pseudo_hdr[13];

            SSL_DEBUG_MSG( 3, ( "using encrypt then mac" ) );

            memcpy( pseudo_hdr +  0, ssl->out_ctr, 8 );
            memcpy( pseudo_hdr +  8, ssl->out_hdr, 3 );
            pseudo_hdr[11] = (unsigned char)( ( ssl->out_msglen >> 8 ) & 0xFF );
            pseudo_hdr[12] = (unsigned char)( ( ssl->out_msglen      ) & 0xFF );

            SSL_DEBUG_BUF( 4, "MAC'd meta-data", pseudo_hdr, 13 );

            md_hmac_update( &ssl->transform_out->md_ctx_enc, pseudo_hdr, 13 );
            md_hmac_update( &ssl->transform_out->md_ctx_enc,
                             ssl->out_iv, ssl->out_msglen );
            md_hmac_finish( &ssl->transform_out->md_ctx_enc,
                             ssl->out_iv + ssl->out_msglen );
            md_hmac_reset( &ssl->transform_out->md_ctx_enc );

            ssl->out_msglen += ssl->transform_out->maclen;
            auth_done++;
        }
#endif /* POLARSSL_SSL_ENCRYPT_THEN_MAC */
    }
    else
#endif /* POLARSSL_CIPHER_MODE_CBC &&
          ( POLARSSL_AES_C || POLARSSL_CAMELLIA_C ) */
    {
        SSL_DEBUG_MSG( 1, ( "should never happen" ) );
        return( POLARSSL_ERR_SSL_INTERNAL_ERROR );
    }

    /* Make extra sure authentication was performed, exactly once */
    if( auth_done != 1 )
    {
        SSL_DEBUG_MSG( 1, ( "should never happen" ) );
        return( POLARSSL_ERR_SSL_INTERNAL_ERROR );
    }

    for( i = 8; i > 0; i-- )
        if( ++ssl->out_ctr[i - 1] != 0 )
            break;

    /* The loops goes to its end iff the counter is wrapping */
    if( i == 0 )
    {
        SSL_DEBUG_MSG( 1, ( "outgoing message counter would wrap" ) );
        return( POLARSSL_ERR_SSL_COUNTER_WRAPPING );
    }

    SSL_DEBUG_MSG( 2, ( "<= encrypt buf" ) );

    return( 0 );
}

#define POLARSSL_SSL_MAX_MAC_SIZE   48

static int ssl_decrypt_buf( ssl_context *ssl )
{
    size_t i;
    cipher_mode_t mode;
    int auth_done = 0;
#if defined(POLARSSL_SOME_MODES_USE_MAC)
    size_t padlen = 0, correct = 1;
#endif

    SSL_DEBUG_MSG( 2, ( "=> decrypt buf" ) );

    if( ssl->session_in == NULL || ssl->transform_in == NULL )
    {
        SSL_DEBUG_MSG( 1, ( "should never happen" ) );
        return( POLARSSL_ERR_SSL_INTERNAL_ERROR );
    }

    mode = cipher_get_cipher_mode( &ssl->transform_in->cipher_ctx_dec );

    if( ssl->in_msglen < ssl->transform_in->minlen )
    {
        SSL_DEBUG_MSG( 1, ( "in_msglen (%d) < minlen (%d)",
                       ssl->in_msglen, ssl->transform_in->minlen ) );
        return( POLARSSL_ERR_SSL_INVALID_MAC );
    }

#if defined(POLARSSL_ARC4_C) || defined(POLARSSL_CIPHER_NULL_CIPHER)
    if( mode == POLARSSL_MODE_STREAM )
    {
        int ret;
        size_t olen = 0;

        padlen = 0;

        if( ( ret = cipher_crypt( &ssl->transform_in->cipher_ctx_dec,
                                   ssl->transform_in->iv_dec,
                                   ssl->transform_in->ivlen,
                                   ssl->in_msg, ssl->in_msglen,
                                   ssl->in_msg, &olen ) ) != 0 )
        {
            SSL_DEBUG_RET( 1, "cipher_crypt", ret );
            return( ret );
        }

        if( ssl->in_msglen != olen )
        {
            SSL_DEBUG_MSG( 1, ( "should never happen" ) );
            return( POLARSSL_ERR_SSL_INTERNAL_ERROR );
        }
    }
    else
#endif /* POLARSSL_ARC4_C || POLARSSL_CIPHER_NULL_CIPHER */
#if defined(POLARSSL_GCM_C) || defined(POLARSSL_CCM_C)
    if( mode == POLARSSL_MODE_GCM ||
        mode == POLARSSL_MODE_CCM )
    {
        int ret;
        size_t dec_msglen, olen;
        unsigned char *dec_msg;
        unsigned char *dec_msg_result;
        unsigned char add_data[13];
        unsigned char taglen = ssl->transform_in->ciphersuite_info->flags &
                               POLARSSL_CIPHERSUITE_SHORT_TAG ? 8 : 16;
        unsigned char explicit_iv_len =  ssl->transform_in->ivlen -
                                         ssl->transform_in->fixed_ivlen;

        if( ssl->in_msglen < explicit_iv_len + taglen )
        {
            SSL_DEBUG_MSG( 1, ( "msglen (%d) < explicit_iv_len (%d) "
                                "+ taglen (%d)", ssl->in_msglen,
                                explicit_iv_len, taglen ) );
            return( POLARSSL_ERR_SSL_INVALID_MAC );
        }
        dec_msglen = ssl->in_msglen - explicit_iv_len - taglen;

        dec_msg = ssl->in_msg;
        dec_msg_result = ssl->in_msg;
        ssl->in_msglen = dec_msglen;

        memcpy( add_data, ssl->in_ctr, 8 );
        add_data[8]  = ssl->in_msgtype;
        add_data[9]  = ssl->major_ver;
        add_data[10] = ssl->minor_ver;
        add_data[11] = ( ssl->in_msglen >> 8 ) & 0xFF;
        add_data[12] = ssl->in_msglen & 0xFF;

        SSL_DEBUG_BUF( 4, "additional data used for AEAD",
                       add_data, 13 );

        memcpy( ssl->transform_in->iv_dec + ssl->transform_in->fixed_ivlen,
                ssl->in_iv,
                ssl->transform_in->ivlen - ssl->transform_in->fixed_ivlen );

        SSL_DEBUG_BUF( 4, "IV used", ssl->transform_in->iv_dec,
                                     ssl->transform_in->ivlen );
        SSL_DEBUG_BUF( 4, "TAG used", dec_msg + dec_msglen, taglen );

        /*
         * Decrypt and authenticate
         */
        if( ( ret = cipher_auth_decrypt( &ssl->transform_in->cipher_ctx_dec,
                                         ssl->transform_in->iv_dec,
                                         ssl->transform_in->ivlen,
                                         add_data, 13,
                                         dec_msg, dec_msglen,
                                         dec_msg_result, &olen,
                                         dec_msg + dec_msglen, taglen ) ) != 0 )
        {
            SSL_DEBUG_RET( 1, "cipher_auth_decrypt", ret );

            if( ret == POLARSSL_ERR_CIPHER_AUTH_FAILED )
                return( POLARSSL_ERR_SSL_INVALID_MAC );

            return( ret );
        }
        auth_done++;

        if( olen != dec_msglen )
        {
            SSL_DEBUG_MSG( 1, ( "should never happen" ) );
            return( POLARSSL_ERR_SSL_INTERNAL_ERROR );
        }
    }
    else
#endif /* POLARSSL_GCM_C || POLARSSL_CCM_C */
#if defined(POLARSSL_CIPHER_MODE_CBC) &&                                    \
    ( defined(POLARSSL_AES_C) || defined(POLARSSL_CAMELLIA_C) )
    if( mode == POLARSSL_MODE_CBC )
    {
        /*
         * Decrypt and check the padding
         */
        int ret;
        unsigned char *dec_msg;
        unsigned char *dec_msg_result;
        size_t dec_msglen;
        size_t minlen = 0;
        size_t olen = 0;

        /*
         * Check immediate ciphertext sanity
         */
#if defined(POLARSSL_SSL_PROTO_TLS1_1) || defined(POLARSSL_SSL_PROTO_TLS1_2)
        if( ssl->minor_ver >= SSL_MINOR_VERSION_2 )
            minlen += ssl->transform_in->ivlen;
#endif

        if( ssl->in_msglen < minlen + ssl->transform_in->ivlen ||
            ssl->in_msglen < minlen + ssl->transform_in->maclen + 1 )
        {
            SSL_DEBUG_MSG( 1, ( "msglen (%d) < max( ivlen(%d), maclen (%d) "
                                "+ 1 ) ( + expl IV )", ssl->in_msglen,
                                ssl->transform_in->ivlen,
                                ssl->transform_in->maclen ) );
            return( POLARSSL_ERR_SSL_INVALID_MAC );
        }

        dec_msglen = ssl->in_msglen;
        dec_msg = ssl->in_msg;
        dec_msg_result = ssl->in_msg;

        /*
         * Authenticate before decrypt if enabled
         */
#if defined(POLARSSL_SSL_ENCRYPT_THEN_MAC)
        if( ssl->session_in->encrypt_then_mac == SSL_ETM_ENABLED )
        {
            unsigned char computed_mac[POLARSSL_SSL_MAX_MAC_SIZE];
            unsigned char pseudo_hdr[13];

            SSL_DEBUG_MSG( 3, ( "using encrypt then mac" ) );

            dec_msglen -= ssl->transform_in->maclen;
            ssl->in_msglen -= ssl->transform_in->maclen;

            memcpy( pseudo_hdr +  0, ssl->in_ctr, 8 );
            memcpy( pseudo_hdr +  8, ssl->in_hdr, 3 );
            pseudo_hdr[11] = (unsigned char)( ( ssl->in_msglen >> 8 ) & 0xFF );
            pseudo_hdr[12] = (unsigned char)( ( ssl->in_msglen      ) & 0xFF );

            SSL_DEBUG_BUF( 4, "MAC'd meta-data", pseudo_hdr, 13 );

            md_hmac_update( &ssl->transform_in->md_ctx_dec, pseudo_hdr, 13 );
            md_hmac_update( &ssl->transform_in->md_ctx_dec,
                             ssl->in_iv, ssl->in_msglen );
            md_hmac_finish( &ssl->transform_in->md_ctx_dec, computed_mac );
            md_hmac_reset( &ssl->transform_in->md_ctx_dec );

            SSL_DEBUG_BUF( 4, "message  mac", ssl->in_iv + ssl->in_msglen,
                                              ssl->transform_in->maclen );
            SSL_DEBUG_BUF( 4, "computed mac", computed_mac,
                                              ssl->transform_in->maclen );

            if( safer_memcmp( ssl->in_iv + ssl->in_msglen, computed_mac,
                              ssl->transform_in->maclen ) != 0 )
            {
                SSL_DEBUG_MSG( 1, ( "message mac does not match" ) );

                return( POLARSSL_ERR_SSL_INVALID_MAC );
            }
            auth_done++;
        }
#endif /* POLARSSL_SSL_ENCRYPT_THEN_MAC */

        /*
         * Check length sanity
         */
        if( ssl->in_msglen % ssl->transform_in->ivlen != 0 )
        {
            SSL_DEBUG_MSG( 1, ( "msglen (%d) %% ivlen (%d) != 0",
                           ssl->in_msglen, ssl->transform_in->ivlen ) );
            return( POLARSSL_ERR_SSL_INVALID_MAC );
        }

#if defined(POLARSSL_SSL_PROTO_TLS1_1) || defined(POLARSSL_SSL_PROTO_TLS1_2)
        /*
         * Initialize for prepended IV for block cipher in TLS v1.1 and up
         */
        if( ssl->minor_ver >= SSL_MINOR_VERSION_2 )
        {
            dec_msglen -= ssl->transform_in->ivlen;
            ssl->in_msglen -= ssl->transform_in->ivlen;

            for( i = 0; i < ssl->transform_in->ivlen; i++ )
                ssl->transform_in->iv_dec[i] = ssl->in_iv[i];
        }
#endif /* POLARSSL_SSL_PROTO_TLS1_1 || POLARSSL_SSL_PROTO_TLS1_2 */

        if( ( ret = cipher_crypt( &ssl->transform_in->cipher_ctx_dec,
                                   ssl->transform_in->iv_dec,
                                   ssl->transform_in->ivlen,
                                   dec_msg, dec_msglen,
                                   dec_msg_result, &olen ) ) != 0 )
        {
            SSL_DEBUG_RET( 1, "cipher_crypt", ret );
            return( ret );
        }

        if( dec_msglen != olen )
        {
            SSL_DEBUG_MSG( 1, ( "should never happen" ) );
            return( POLARSSL_ERR_SSL_INTERNAL_ERROR );
        }

#if defined(POLARSSL_SSL_PROTO_SSL3) || defined(POLARSSL_SSL_PROTO_TLS1)
        if( ssl->minor_ver < SSL_MINOR_VERSION_2 )
        {
            /*
             * Save IV in SSL3 and TLS1
             */
            memcpy( ssl->transform_in->iv_dec,
                    ssl->transform_in->cipher_ctx_dec.iv,
                    ssl->transform_in->ivlen );
        }
#endif

        padlen = 1 + ssl->in_msg[ssl->in_msglen - 1];

        if( ssl->in_msglen < ssl->transform_in->maclen + padlen &&
            auth_done == 0 )
        {
#if defined(POLARSSL_SSL_DEBUG_ALL)
            SSL_DEBUG_MSG( 1, ( "msglen (%d) < maclen (%d) + padlen (%d)",
                        ssl->in_msglen, ssl->transform_in->maclen, padlen ) );
#endif
            padlen = 0;
            correct = 0;
        }

#if defined(POLARSSL_SSL_PROTO_SSL3)
        if( ssl->minor_ver == SSL_MINOR_VERSION_0 )
        {
            if( padlen > ssl->transform_in->ivlen )
            {
#if defined(POLARSSL_SSL_DEBUG_ALL)
                SSL_DEBUG_MSG( 1, ( "bad padding length: is %d, "
                                    "should be no more than %d",
                               padlen, ssl->transform_in->ivlen ) );
#endif
                correct = 0;
            }
        }
        else
#endif /* POLARSSL_SSL_PROTO_SSL3 */
#if defined(POLARSSL_SSL_PROTO_TLS1) || defined(POLARSSL_SSL_PROTO_TLS1_1) || \
    defined(POLARSSL_SSL_PROTO_TLS1_2)
        if( ssl->minor_ver > SSL_MINOR_VERSION_0 )
        {
            /*
             * TLSv1+: always check the padding up to the first failure
             * and fake check up to 256 bytes of padding
             */
            size_t pad_count = 0, real_count = 1;
            size_t padding_idx = ssl->in_msglen - padlen - 1;

            /*
             * Padding is guaranteed to be incorrect if:
             *   1. padlen >= ssl->in_msglen
             *
             *   2. padding_idx >= SSL_MAX_CONTENT_LEN +
             *                     ssl->transform_in->maclen
             *
             * In both cases we reset padding_idx to a safe value (0) to
             * prevent out-of-buffer reads.
             */
            correct &= ( ssl->in_msglen >= padlen + 1 );
            correct &= ( padding_idx < SSL_MAX_CONTENT_LEN +
                                       ssl->transform_in->maclen );

            padding_idx *= correct;

            for( i = 1; i <= 256; i++ )
            {
                real_count &= ( i <= padlen );
                pad_count += real_count *
                             ( ssl->in_msg[padding_idx + i] == padlen - 1 );
            }

            correct &= ( pad_count == padlen ); /* Only 1 on correct padding */

#if defined(POLARSSL_SSL_DEBUG_ALL)
            if( padlen > 0 && correct == 0 )
                SSL_DEBUG_MSG( 1, ( "bad padding byte detected" ) );
#endif
            padlen &= correct * 0x1FF;
        }
        else
#endif /* POLARSSL_SSL_PROTO_TLS1 || POLARSSL_SSL_PROTO_TLS1_1 || \
          POLARSSL_SSL_PROTO_TLS1_2 */
        {
            SSL_DEBUG_MSG( 1, ( "should never happen" ) );
            return( POLARSSL_ERR_SSL_INTERNAL_ERROR );
        }

        ssl->in_msglen -= padlen;
    }
    else
#endif /* POLARSSL_CIPHER_MODE_CBC &&
          ( POLARSSL_AES_C || POLARSSL_CAMELLIA_C ) */
    {
        SSL_DEBUG_MSG( 1, ( "should never happen" ) );
        return( POLARSSL_ERR_SSL_INTERNAL_ERROR );
    }

    SSL_DEBUG_BUF( 4, "raw buffer after decryption",
                   ssl->in_msg, ssl->in_msglen );

    /*
     * Authenticate if not done yet.
     * Compute the MAC regardless of the padding result (RFC4346, CBCTIME).
     */
#if defined(POLARSSL_SOME_MODES_USE_MAC)
    if( auth_done == 0 )
    {
        unsigned char tmp[POLARSSL_SSL_MAX_MAC_SIZE];

        ssl->in_msglen -= ssl->transform_in->maclen;

        ssl->in_hdr[3] = (unsigned char)( ssl->in_msglen >> 8 );
        ssl->in_hdr[4] = (unsigned char)( ssl->in_msglen      );

        memcpy( tmp, ssl->in_msg + ssl->in_msglen, ssl->transform_in->maclen );

#if defined(POLARSSL_SSL_PROTO_SSL3)
        if( ssl->minor_ver == SSL_MINOR_VERSION_0 )
        {
            ssl_mac( &ssl->transform_in->md_ctx_dec,
                      ssl->transform_in->mac_dec,
                      ssl->in_msg, ssl->in_msglen,
                      ssl->in_ctr, ssl->in_msgtype );
        }
        else
#endif /* POLARSSL_SSL_PROTO_SSL3 */
#if defined(POLARSSL_SSL_PROTO_TLS1) || defined(POLARSSL_SSL_PROTO_TLS1_1) || \
        defined(POLARSSL_SSL_PROTO_TLS1_2)
        if( ssl->minor_ver > SSL_MINOR_VERSION_0 )
        {
            /*
             * Process MAC and always update for padlen afterwards to make
             * total time independent of padlen
             *
             * extra_run compensates MAC check for padlen
             *
             * Known timing attacks:
             *  - Lucky Thirteen (http://www.isg.rhul.ac.uk/tls/TLStiming.pdf)
             *
             * We use ( ( Lx + 8 ) / 64 ) to handle 'negative Lx' values
             * correctly. (We round down instead of up, so -56 is the correct
             * value for our calculations instead of -55)
             */
            size_t j, extra_run = 0;
            extra_run = ( 13 + ssl->in_msglen + padlen + 8 ) / 64 -
                        ( 13 + ssl->in_msglen          + 8 ) / 64;

            extra_run &= correct * 0xFF;

            md_hmac_update( &ssl->transform_in->md_ctx_dec, ssl->in_ctr, 13 );
            md_hmac_update( &ssl->transform_in->md_ctx_dec, ssl->in_msg,
                             ssl->in_msglen );
            md_hmac_finish( &ssl->transform_in->md_ctx_dec,
                             ssl->in_msg + ssl->in_msglen );
            for( j = 0; j < extra_run; j++ )
                md_process( &ssl->transform_in->md_ctx_dec, ssl->in_msg );

            md_hmac_reset( &ssl->transform_in->md_ctx_dec );
        }
        else
#endif /* POLARSSL_SSL_PROTO_TLS1 || POLARSSL_SSL_PROTO_TLS1_1 || \
              POLARSSL_SSL_PROTO_TLS1_2 */
        {
            SSL_DEBUG_MSG( 1, ( "should never happen" ) );
            return( POLARSSL_ERR_SSL_INTERNAL_ERROR );
        }

        SSL_DEBUG_BUF( 4, "message  mac", tmp, ssl->transform_in->maclen );
        SSL_DEBUG_BUF( 4, "computed mac", ssl->in_msg + ssl->in_msglen,
                       ssl->transform_in->maclen );

        if( safer_memcmp( tmp, ssl->in_msg + ssl->in_msglen,
                         ssl->transform_in->maclen ) != 0 )
        {
#if defined(POLARSSL_SSL_DEBUG_ALL)
            SSL_DEBUG_MSG( 1, ( "message mac does not match" ) );
#endif
            correct = 0;
        }
        auth_done++;

        /*
         * Finally check the correct flag
         */
        if( correct == 0 )
            return( POLARSSL_ERR_SSL_INVALID_MAC );
    }
#endif /* POLARSSL_SOME_MODES_USE_MAC */

    /* Make extra sure authentication was performed, exactly once */
    if( auth_done != 1 )
    {
        SSL_DEBUG_MSG( 1, ( "should never happen" ) );
        return( POLARSSL_ERR_SSL_INTERNAL_ERROR );
    }

    if( ssl->in_msglen == 0 )
    {
        ssl->nb_zero++;

        /*
         * Three or more empty messages may be a DoS attack
         * (excessive CPU consumption).
         */
        if( ssl->nb_zero > 3 )
        {
            SSL_DEBUG_MSG( 1, ( "received four consecutive empty "
                                "messages, possible DoS attack" ) );
            return( POLARSSL_ERR_SSL_INVALID_MAC );
        }
    }
    else
        ssl->nb_zero = 0;

    for( i = 8; i > 0; i-- )
        if( ++ssl->in_ctr[i - 1] != 0 )
            break;

    /* The loops goes to its end iff the counter is wrapping */
    if( i == 0 )
    {
        SSL_DEBUG_MSG( 1, ( "incoming message counter would wrap" ) );
        return( POLARSSL_ERR_SSL_COUNTER_WRAPPING );
    }

    SSL_DEBUG_MSG( 2, ( "<= decrypt buf" ) );

    return( 0 );
}

#undef MAC_NONE
#undef MAC_PLAINTEXT
#undef MAC_CIPHERTEXT

#if defined(POLARSSL_ZLIB_SUPPORT)
/*
 * Compression/decompression functions
 */
static int ssl_compress_buf( ssl_context *ssl )
{
    int ret;
    unsigned char *msg_post = ssl->out_msg;
    size_t len_pre = ssl->out_msglen;
    unsigned char *msg_pre = ssl->compress_buf;

    SSL_DEBUG_MSG( 2, ( "=> compress buf" ) );

    if( len_pre == 0 )
        return( 0 );

    memcpy( msg_pre, ssl->out_msg, len_pre );

    SSL_DEBUG_MSG( 3, ( "before compression: msglen = %d, ",
                   ssl->out_msglen ) );

    SSL_DEBUG_BUF( 4, "before compression: output payload",
                   ssl->out_msg, ssl->out_msglen );

    ssl->transform_out->ctx_deflate.next_in = msg_pre;
    ssl->transform_out->ctx_deflate.avail_in = len_pre;
    ssl->transform_out->ctx_deflate.next_out = msg_post;
    ssl->transform_out->ctx_deflate.avail_out = SSL_BUFFER_LEN;

    ret = deflate( &ssl->transform_out->ctx_deflate, Z_SYNC_FLUSH );
    if( ret != Z_OK )
    {
        SSL_DEBUG_MSG( 1, ( "failed to perform compression (%d)", ret ) );
        return( POLARSSL_ERR_SSL_COMPRESSION_FAILED );
    }

    ssl->out_msglen = SSL_BUFFER_LEN -
                      ssl->transform_out->ctx_deflate.avail_out;

    SSL_DEBUG_MSG( 3, ( "after compression: msglen = %d, ",
                   ssl->out_msglen ) );

    SSL_DEBUG_BUF( 4, "after compression: output payload",
                   ssl->out_msg, ssl->out_msglen );

    SSL_DEBUG_MSG( 2, ( "<= compress buf" ) );

    return( 0 );
}

static int ssl_decompress_buf( ssl_context *ssl )
{
    int ret;
    unsigned char *msg_post = ssl->in_msg;
    size_t len_pre = ssl->in_msglen;
    unsigned char *msg_pre = ssl->compress_buf;

    SSL_DEBUG_MSG( 2, ( "=> decompress buf" ) );

    if( len_pre == 0 )
        return( 0 );

    memcpy( msg_pre, ssl->in_msg, len_pre );

    SSL_DEBUG_MSG( 3, ( "before decompression: msglen = %d, ",
                   ssl->in_msglen ) );

    SSL_DEBUG_BUF( 4, "before decompression: input payload",
                   ssl->in_msg, ssl->in_msglen );

    ssl->transform_in->ctx_inflate.next_in = msg_pre;
    ssl->transform_in->ctx_inflate.avail_in = len_pre;
    ssl->transform_in->ctx_inflate.next_out = msg_post;
    ssl->transform_in->ctx_inflate.avail_out = SSL_MAX_CONTENT_LEN;

    ret = inflate( &ssl->transform_in->ctx_inflate, Z_SYNC_FLUSH );
    if( ret != Z_OK )
    {
        SSL_DEBUG_MSG( 1, ( "failed to perform decompression (%d)", ret ) );
        return( POLARSSL_ERR_SSL_COMPRESSION_FAILED );
    }

    ssl->in_msglen = SSL_MAX_CONTENT_LEN -
                     ssl->transform_in->ctx_inflate.avail_out;

    SSL_DEBUG_MSG( 3, ( "after decompression: msglen = %d, ",
                   ssl->in_msglen ) );

    SSL_DEBUG_BUF( 4, "after decompression: input payload",
                   ssl->in_msg, ssl->in_msglen );

    SSL_DEBUG_MSG( 2, ( "<= decompress buf" ) );

    return( 0 );
}
#endif /* POLARSSL_ZLIB_SUPPORT */

/*
 * Fill the input message buffer
 */
int ssl_fetch_input( ssl_context *ssl, size_t nb_want )
{
    int ret;
    size_t len;

    SSL_DEBUG_MSG( 2, ( "=> fetch input" ) );

    if( nb_want > SSL_BUFFER_LEN - 8 )
    {
        SSL_DEBUG_MSG( 1, ( "requesting more data than fits" ) );
        return( POLARSSL_ERR_SSL_BAD_INPUT_DATA );
    }

    while( ssl->in_left < nb_want )
    {
        len = nb_want - ssl->in_left;
        ret = ssl->f_recv( ssl->p_recv, ssl->in_hdr + ssl->in_left, len );

        SSL_DEBUG_MSG( 2, ( "in_left: %d, nb_want: %d",
                       ssl->in_left, nb_want ) );
        SSL_DEBUG_RET( 2, "ssl->f_recv", ret );

        if( ret == 0 )
            return( POLARSSL_ERR_SSL_CONN_EOF );

        if( ret < 0 )
            return( ret );

        ssl->in_left += ret;
    }

    SSL_DEBUG_MSG( 2, ( "<= fetch input" ) );

    return( 0 );
}

/*
 * Flush any data not yet written
 */
int ssl_flush_output( ssl_context *ssl )
{
    int ret;
    unsigned char *buf;

    SSL_DEBUG_MSG( 2, ( "=> flush output" ) );

    while( ssl->out_left > 0 )
    {
        SSL_DEBUG_MSG( 2, ( "message length: %d, out_left: %d",
                       5 + ssl->out_msglen, ssl->out_left ) );

        buf = ssl->out_hdr + 5 + ssl->out_msglen - ssl->out_left;
        ret = ssl->f_send( ssl->p_send, buf, ssl->out_left );

        SSL_DEBUG_RET( 2, "ssl->f_send", ret );

        if( ret <= 0 )
            return( ret );

        ssl->out_left -= ret;
    }

    SSL_DEBUG_MSG( 2, ( "<= flush output" ) );

    return( 0 );
}

/*
 * Record layer functions
 */
int ssl_write_record( ssl_context *ssl )
{
    int ret, done = 0;
    size_t len = ssl->out_msglen;

    SSL_DEBUG_MSG( 2, ( "=> write record" ) );

    if( ssl->out_msgtype == SSL_MSG_HANDSHAKE )
    {
        ssl->out_msg[1] = (unsigned char)( ( len - 4 ) >> 16 );
        ssl->out_msg[2] = (unsigned char)( ( len - 4 ) >>  8 );
        ssl->out_msg[3] = (unsigned char)( ( len - 4 )       );

        if( ssl->out_msg[0] != SSL_HS_HELLO_REQUEST )
            ssl->handshake->update_checksum( ssl, ssl->out_msg, len );
    }

#if defined(POLARSSL_ZLIB_SUPPORT)
    if( ssl->transform_out != NULL &&
        ssl->session_out->compression == SSL_COMPRESS_DEFLATE )
    {
        if( ( ret = ssl_compress_buf( ssl ) ) != 0 )
        {
            SSL_DEBUG_RET( 1, "ssl_compress_buf", ret );
            return( ret );
        }

        len = ssl->out_msglen;
    }
#endif /*POLARSSL_ZLIB_SUPPORT */

#if defined(POLARSSL_SSL_HW_RECORD_ACCEL)
    if( ssl_hw_record_write != NULL )
    {
        SSL_DEBUG_MSG( 2, ( "going for ssl_hw_record_write()" ) );

        ret = ssl_hw_record_write( ssl );
        if( ret != 0 && ret != POLARSSL_ERR_SSL_HW_ACCEL_FALLTHROUGH )
        {
            SSL_DEBUG_RET( 1, "ssl_hw_record_write", ret );
            return( POLARSSL_ERR_SSL_HW_ACCEL_FAILED );
        }

        if( ret == 0 )
            done = 1;
    }
#endif /* POLARSSL_SSL_HW_RECORD_ACCEL */
    if( !done )
    {
        ssl->out_hdr[0] = (unsigned char) ssl->out_msgtype;
        ssl->out_hdr[1] = (unsigned char) ssl->major_ver;
        ssl->out_hdr[2] = (unsigned char) ssl->minor_ver;
        ssl->out_hdr[3] = (unsigned char)( len >> 8 );
        ssl->out_hdr[4] = (unsigned char)( len      );

        if( ssl->transform_out != NULL )
        {
            if( ( ret = ssl_encrypt_buf( ssl ) ) != 0 )
            {
                SSL_DEBUG_RET( 1, "ssl_encrypt_buf", ret );
                return( ret );
            }

            len = ssl->out_msglen;
            ssl->out_hdr[3] = (unsigned char)( len >> 8 );
            ssl->out_hdr[4] = (unsigned char)( len      );
        }

        ssl->out_left = 5 + ssl->out_msglen;

        SSL_DEBUG_MSG( 3, ( "output record: msgtype = %d, "
                            "version = [%d:%d], msglen = %d",
                       ssl->out_hdr[0], ssl->out_hdr[1], ssl->out_hdr[2],
                     ( ssl->out_hdr[3] << 8 ) | ssl->out_hdr[4] ) );

        SSL_DEBUG_BUF( 4, "output record sent to network",
                       ssl->out_hdr, 5 + ssl->out_msglen );
    }

    if( ( ret = ssl_flush_output( ssl ) ) != 0 )
    {
        SSL_DEBUG_RET( 1, "ssl_flush_output", ret );
        return( ret );
    }

    SSL_DEBUG_MSG( 2, ( "<= write record" ) );

    return( 0 );
}

int ssl_read_record( ssl_context *ssl )
{
    int ret, done = 0;

    SSL_DEBUG_MSG( 2, ( "=> read record" ) );

    if( ssl->in_hslen != 0 &&
        ssl->in_hslen < ssl->in_msglen )
    {
        /*
         * Get next Handshake message in the current record
         */
        ssl->in_msglen -= ssl->in_hslen;

        memmove( ssl->in_msg, ssl->in_msg + ssl->in_hslen,
                 ssl->in_msglen );

        ssl->in_hslen  = 4;
        ssl->in_hslen += ( ssl->in_msg[2] << 8 ) | ssl->in_msg[3];

        SSL_DEBUG_MSG( 3, ( "handshake message: msglen ="
                            " %d, type = %d, hslen = %d",
                       ssl->in_msglen, ssl->in_msg[0], ssl->in_hslen ) );

        if( ssl->in_msglen < 4 || ssl->in_msg[1] != 0 )
        {
            SSL_DEBUG_MSG( 1, ( "bad handshake length" ) );
            return( POLARSSL_ERR_SSL_INVALID_RECORD );
        }

        if( ssl->in_msglen < ssl->in_hslen )
        {
            SSL_DEBUG_MSG( 1, ( "bad handshake length" ) );
            return( POLARSSL_ERR_SSL_INVALID_RECORD );
        }

        if( ssl->state != SSL_HANDSHAKE_OVER )
            ssl->handshake->update_checksum( ssl, ssl->in_msg, ssl->in_hslen );

        return( 0 );
    }

    ssl->in_hslen = 0;

    /*
     * Read the record header and validate it
     */
    if( ( ret = ssl_fetch_input( ssl, 5 ) ) != 0 )
    {
        SSL_DEBUG_RET( 1, "ssl_fetch_input", ret );
        return( ret );
    }

    ssl->in_msgtype =  ssl->in_hdr[0];
    ssl->in_msglen = ( ssl->in_hdr[3] << 8 ) | ssl->in_hdr[4];

    SSL_DEBUG_MSG( 3, ( "input record: msgtype = %d, "
                        "version = [%d:%d], msglen = %d",
                     ssl->in_hdr[0], ssl->in_hdr[1], ssl->in_hdr[2],
                   ( ssl->in_hdr[3] << 8 ) | ssl->in_hdr[4] ) );

    if( ssl->in_hdr[1] != ssl->major_ver )
    {
        SSL_DEBUG_MSG( 1, ( "major version mismatch" ) );
        return( POLARSSL_ERR_SSL_INVALID_RECORD );
    }

    if( ssl->in_hdr[2] > ssl->max_minor_ver )
    {
        SSL_DEBUG_MSG( 1, ( "minor version mismatch" ) );
        return( POLARSSL_ERR_SSL_INVALID_RECORD );
    }

    /* Sanity check (outer boundaries) */
    if( ssl->in_msglen < 1 || ssl->in_msglen > SSL_BUFFER_LEN - 13 )
    {
        SSL_DEBUG_MSG( 1, ( "bad message length" ) );
        return( POLARSSL_ERR_SSL_INVALID_RECORD );
    }

    /*
     * Make sure the message length is acceptable for the current transform
     * and protocol version.
     */
    if( ssl->transform_in == NULL )
    {
        if( ssl->in_msglen > SSL_MAX_CONTENT_LEN )
        {
            SSL_DEBUG_MSG( 1, ( "bad message length" ) );
            return( POLARSSL_ERR_SSL_INVALID_RECORD );
        }
    }
    else
    {
        if( ssl->in_msglen < ssl->transform_in->minlen )
        {
            SSL_DEBUG_MSG( 1, ( "bad message length" ) );
            return( POLARSSL_ERR_SSL_INVALID_RECORD );
        }

#if defined(POLARSSL_SSL_PROTO_SSL3)
        if( ssl->minor_ver == SSL_MINOR_VERSION_0 &&
            ssl->in_msglen > ssl->transform_in->minlen + SSL_MAX_CONTENT_LEN )
        {
            SSL_DEBUG_MSG( 1, ( "bad message length" ) );
            return( POLARSSL_ERR_SSL_INVALID_RECORD );
        }
#endif

#if defined(POLARSSL_SSL_PROTO_TLS1) || defined(POLARSSL_SSL_PROTO_TLS1_1) || \
    defined(POLARSSL_SSL_PROTO_TLS1_2)
        /*
         * TLS encrypted messages can have up to 256 bytes of padding
         */
        if( ssl->minor_ver >= SSL_MINOR_VERSION_1 &&
            ssl->in_msglen > ssl->transform_in->minlen +
                             SSL_MAX_CONTENT_LEN + 256 )
        {
            SSL_DEBUG_MSG( 1, ( "bad message length" ) );
            return( POLARSSL_ERR_SSL_INVALID_RECORD );
        }
#endif
    }

    /*
     * Read and optionally decrypt the message contents
     */
    if( ( ret = ssl_fetch_input( ssl, 5 + ssl->in_msglen ) ) != 0 )
    {
        SSL_DEBUG_RET( 1, "ssl_fetch_input", ret );
        return( ret );
    }

    SSL_DEBUG_BUF( 4, "input record from network",
                   ssl->in_hdr, 5 + ssl->in_msglen );

#if defined(POLARSSL_SSL_HW_RECORD_ACCEL)
    if( ssl_hw_record_read != NULL )
    {
        SSL_DEBUG_MSG( 2, ( "going for ssl_hw_record_read()" ) );

        ret = ssl_hw_record_read( ssl );
        if( ret != 0 && ret != POLARSSL_ERR_SSL_HW_ACCEL_FALLTHROUGH )
        {
            SSL_DEBUG_RET( 1, "ssl_hw_record_read", ret );
            return( POLARSSL_ERR_SSL_HW_ACCEL_FAILED );
        }

        if( ret == 0 )
            done = 1;
    }
#endif /* POLARSSL_SSL_HW_RECORD_ACCEL */
    if( !done && ssl->transform_in != NULL )
    {
        if( ( ret = ssl_decrypt_buf( ssl ) ) != 0 )
        {
#if defined(POLARSSL_SSL_ALERT_MESSAGES)
            if( ret == POLARSSL_ERR_SSL_INVALID_MAC )
            {
                ssl_send_alert_message( ssl,
                                        SSL_ALERT_LEVEL_FATAL,
                                        SSL_ALERT_MSG_BAD_RECORD_MAC );
            }
#endif
            SSL_DEBUG_RET( 1, "ssl_decrypt_buf", ret );
            return( ret );
        }

        SSL_DEBUG_BUF( 4, "input payload after decrypt",
                       ssl->in_msg, ssl->in_msglen );

        if( ssl->in_msglen > SSL_MAX_CONTENT_LEN )
        {
            SSL_DEBUG_MSG( 1, ( "bad message length" ) );
            return( POLARSSL_ERR_SSL_INVALID_RECORD );
        }
    }

#if defined(POLARSSL_ZLIB_SUPPORT)
    if( ssl->transform_in != NULL &&
        ssl->session_in->compression == SSL_COMPRESS_DEFLATE )
    {
        if( ( ret = ssl_decompress_buf( ssl ) ) != 0 )
        {
            SSL_DEBUG_RET( 1, "ssl_decompress_buf", ret );
            return( ret );
        }

        ssl->in_hdr[3] = (unsigned char)( ssl->in_msglen >> 8 );
        ssl->in_hdr[4] = (unsigned char)( ssl->in_msglen      );
    }
#endif /* POLARSSL_ZLIB_SUPPORT */

    if( ssl->in_msgtype != SSL_MSG_HANDSHAKE &&
        ssl->in_msgtype != SSL_MSG_ALERT &&
        ssl->in_msgtype != SSL_MSG_CHANGE_CIPHER_SPEC &&
        ssl->in_msgtype != SSL_MSG_APPLICATION_DATA )
    {
        SSL_DEBUG_MSG( 1, ( "unknown record type" ) );

        if( ( ret = ssl_send_alert_message( ssl,
                        SSL_ALERT_LEVEL_FATAL,
                        SSL_ALERT_MSG_UNEXPECTED_MESSAGE ) ) != 0 )
        {
            return( ret );
        }

        return( POLARSSL_ERR_SSL_INVALID_RECORD );
    }

    if( ssl->in_msgtype == SSL_MSG_HANDSHAKE )
    {
        ssl->in_hslen  = 4;
        ssl->in_hslen += ( ssl->in_msg[2] << 8 ) | ssl->in_msg[3];

        SSL_DEBUG_MSG( 3, ( "handshake message: msglen ="
                            " %d, type = %d, hslen = %d",
                       ssl->in_msglen, ssl->in_msg[0], ssl->in_hslen ) );

        /*
         * Additional checks to validate the handshake header
         */
        if( ssl->in_msglen < 4 || ssl->in_msg[1] != 0 )
        {
            SSL_DEBUG_MSG( 1, ( "bad handshake length" ) );
            return( POLARSSL_ERR_SSL_INVALID_RECORD );
        }

        if( ssl->in_msglen < ssl->in_hslen )
        {
            SSL_DEBUG_MSG( 1, ( "bad handshake length" ) );
            return( POLARSSL_ERR_SSL_INVALID_RECORD );
        }

        if( ssl->state != SSL_HANDSHAKE_OVER )
            ssl->handshake->update_checksum( ssl, ssl->in_msg, ssl->in_hslen );
    }

    if( ssl->in_msgtype == SSL_MSG_ALERT )
    {
        SSL_DEBUG_MSG( 2, ( "got an alert message, type: [%d:%d]",
                       ssl->in_msg[0], ssl->in_msg[1] ) );

        /*
         * Ignore non-fatal alerts, except close_notify
         */
        if( ssl->in_msg[0] == SSL_ALERT_LEVEL_FATAL )
        {
            SSL_DEBUG_MSG( 1, ( "is a fatal alert message (msg %d)",
                           ssl->in_msg[1] ) );
            return( POLARSSL_ERR_SSL_FATAL_ALERT_MESSAGE );
        }

        if( ssl->in_msg[0] == SSL_ALERT_LEVEL_WARNING &&
            ssl->in_msg[1] == SSL_ALERT_MSG_CLOSE_NOTIFY )
        {
            SSL_DEBUG_MSG( 2, ( "is a close notify message" ) );
            return( POLARSSL_ERR_SSL_PEER_CLOSE_NOTIFY );
        }
    }

    ssl->in_left = 0;

    SSL_DEBUG_MSG( 2, ( "<= read record" ) );

    return( 0 );
}

int ssl_send_fatal_handshake_failure( ssl_context *ssl )
{
    int ret;

    if( ( ret = ssl_send_alert_message( ssl,
                    SSL_ALERT_LEVEL_FATAL,
                    SSL_ALERT_MSG_HANDSHAKE_FAILURE ) ) != 0 )
    {
        return( ret );
    }

    return( 0 );
}

int ssl_send_alert_message( ssl_context *ssl,
                            unsigned char level,
                            unsigned char message )
{
    int ret;

    SSL_DEBUG_MSG( 2, ( "=> send alert message" ) );

    ssl->out_msgtype = SSL_MSG_ALERT;
    ssl->out_msglen = 2;
    ssl->out_msg[0] = level;
    ssl->out_msg[1] = message;

    if( ( ret = ssl_write_record( ssl ) ) != 0 )
    {
        SSL_DEBUG_RET( 1, "ssl_write_record", ret );
        return( ret );
    }

    SSL_DEBUG_MSG( 2, ( "<= send alert message" ) );

    return( 0 );
}

/*
 * Handshake functions
 */
#if !defined(POLARSSL_KEY_EXCHANGE_RSA_ENABLED)         && \
    !defined(POLARSSL_KEY_EXCHANGE_RSA_PSK_ENABLED)     && \
    !defined(POLARSSL_KEY_EXCHANGE_DHE_RSA_ENABLED)     && \
    !defined(POLARSSL_KEY_EXCHANGE_ECDHE_RSA_ENABLED)   && \
    !defined(POLARSSL_KEY_EXCHANGE_ECDHE_ECDSA_ENABLED) && \
    !defined(POLARSSL_KEY_EXCHANGE_ECDH_RSA_ENABLED)    && \
    !defined(POLARSSL_KEY_EXCHANGE_ECDH_ECDSA_ENABLED)
int ssl_write_certificate( ssl_context *ssl )
{
    const ssl_ciphersuite_t *ciphersuite_info = ssl->transform_negotiate->ciphersuite_info;

    SSL_DEBUG_MSG( 2, ( "=> write certificate" ) );

    if( ciphersuite_info->key_exchange == POLARSSL_KEY_EXCHANGE_PSK ||
        ciphersuite_info->key_exchange == POLARSSL_KEY_EXCHANGE_DHE_PSK ||
        ciphersuite_info->key_exchange == POLARSSL_KEY_EXCHANGE_ECDHE_PSK )
    {
        SSL_DEBUG_MSG( 2, ( "<= skip write certificate" ) );
        ssl->state++;
        return( 0 );
    }

    SSL_DEBUG_MSG( 1, ( "should never happen" ) );
    return( POLARSSL_ERR_SSL_INTERNAL_ERROR );
}

int ssl_parse_certificate( ssl_context *ssl )
{
    const ssl_ciphersuite_t *ciphersuite_info = ssl->transform_negotiate->ciphersuite_info;

    SSL_DEBUG_MSG( 2, ( "=> parse certificate" ) );

    if( ciphersuite_info->key_exchange == POLARSSL_KEY_EXCHANGE_PSK ||
        ciphersuite_info->key_exchange == POLARSSL_KEY_EXCHANGE_DHE_PSK ||
        ciphersuite_info->key_exchange == POLARSSL_KEY_EXCHANGE_ECDHE_PSK )
    {
        SSL_DEBUG_MSG( 2, ( "<= skip parse certificate" ) );
        ssl->state++;
        return( 0 );
    }

    SSL_DEBUG_MSG( 1, ( "should never happen" ) );
    return( POLARSSL_ERR_SSL_INTERNAL_ERROR );
}
#else
int ssl_write_certificate( ssl_context *ssl )
{
    int ret = POLARSSL_ERR_SSL_FEATURE_UNAVAILABLE;
    size_t i, n;
    const x509_crt *crt;
    const ssl_ciphersuite_t *ciphersuite_info = ssl->transform_negotiate->ciphersuite_info;

    SSL_DEBUG_MSG( 2, ( "=> write certificate" ) );

    if( ciphersuite_info->key_exchange == POLARSSL_KEY_EXCHANGE_PSK ||
        ciphersuite_info->key_exchange == POLARSSL_KEY_EXCHANGE_DHE_PSK ||
        ciphersuite_info->key_exchange == POLARSSL_KEY_EXCHANGE_ECDHE_PSK )
    {
        SSL_DEBUG_MSG( 2, ( "<= skip write certificate" ) );
        ssl->state++;
        return( 0 );
    }

#if defined(POLARSSL_SSL_CLI_C)
    if( ssl->endpoint == SSL_IS_CLIENT )
    {
        if( ssl->client_auth == 0 )
        {
            SSL_DEBUG_MSG( 2, ( "<= skip write certificate" ) );
            ssl->state++;
            return( 0 );
        }

#if defined(POLARSSL_SSL_PROTO_SSL3)
        /*
         * If using SSLv3 and got no cert, send an Alert message
         * (otherwise an empty Certificate message will be sent).
         */
        if( ssl_own_cert( ssl )  == NULL &&
            ssl->minor_ver == SSL_MINOR_VERSION_0 )
        {
            ssl->out_msglen  = 2;
            ssl->out_msgtype = SSL_MSG_ALERT;
            ssl->out_msg[0]  = SSL_ALERT_LEVEL_WARNING;
            ssl->out_msg[1]  = SSL_ALERT_MSG_NO_CERT;

            SSL_DEBUG_MSG( 2, ( "got no certificate to send" ) );
            goto write_msg;
        }
#endif /* POLARSSL_SSL_PROTO_SSL3 */
    }
#endif /* POLARSSL_SSL_CLI_C */
#if defined(POLARSSL_SSL_SRV_C)
    if( ssl->endpoint == SSL_IS_SERVER )
    {
        if( ssl_own_cert( ssl ) == NULL )
        {
            SSL_DEBUG_MSG( 1, ( "got no certificate to send" ) );
            return( POLARSSL_ERR_SSL_CERTIFICATE_REQUIRED );
        }
    }
#endif

    SSL_DEBUG_CRT( 3, "own certificate", ssl_own_cert( ssl ) );

    /*
     *     0  .  0    handshake type
     *     1  .  3    handshake length
     *     4  .  6    length of all certs
     *     7  .  9    length of cert. 1
     *    10  . n-1   peer certificate
     *     n  . n+2   length of cert. 2
     *    n+3 . ...   upper level cert, etc.
     */
    i = 7;
    crt = ssl_own_cert( ssl );

    while( crt != NULL )
    {
        n = crt->raw.len;
        if( n > SSL_MAX_CONTENT_LEN - 3 - i )
        {
            SSL_DEBUG_MSG( 1, ( "certificate too large, %d > %d",
                           i + 3 + n, SSL_MAX_CONTENT_LEN ) );
            return( POLARSSL_ERR_SSL_CERTIFICATE_TOO_LARGE );
        }

        ssl->out_msg[i    ] = (unsigned char)( n >> 16 );
        ssl->out_msg[i + 1] = (unsigned char)( n >>  8 );
        ssl->out_msg[i + 2] = (unsigned char)( n       );

        i += 3; memcpy( ssl->out_msg + i, crt->raw.p, n );
        i += n; crt = crt->next;
    }

    ssl->out_msg[4]  = (unsigned char)( ( i - 7 ) >> 16 );
    ssl->out_msg[5]  = (unsigned char)( ( i - 7 ) >>  8 );
    ssl->out_msg[6]  = (unsigned char)( ( i - 7 )       );

    ssl->out_msglen  = i;
    ssl->out_msgtype = SSL_MSG_HANDSHAKE;
    ssl->out_msg[0]  = SSL_HS_CERTIFICATE;

#if defined(POLARSSL_SSL_PROTO_SSL3)
write_msg:
#endif

    ssl->state++;

    if( ( ret = ssl_write_record( ssl ) ) != 0 )
    {
        SSL_DEBUG_RET( 1, "ssl_write_record", ret );
        return( ret );
    }

    SSL_DEBUG_MSG( 2, ( "<= write certificate" ) );

    return( ret );
}

int ssl_parse_certificate( ssl_context *ssl )
{
    int ret = POLARSSL_ERR_SSL_FEATURE_UNAVAILABLE;
    size_t i, n;
    const ssl_ciphersuite_t *ciphersuite_info = ssl->transform_negotiate->ciphersuite_info;

    SSL_DEBUG_MSG( 2, ( "=> parse certificate" ) );

    if( ciphersuite_info->key_exchange == POLARSSL_KEY_EXCHANGE_PSK ||
        ciphersuite_info->key_exchange == POLARSSL_KEY_EXCHANGE_DHE_PSK ||
        ciphersuite_info->key_exchange == POLARSSL_KEY_EXCHANGE_ECDHE_PSK )
    {
        SSL_DEBUG_MSG( 2, ( "<= skip parse certificate" ) );
        ssl->state++;
        return( 0 );
    }

#if defined(POLARSSL_SSL_SRV_C)
    if( ssl->endpoint == SSL_IS_SERVER &&
        ( ssl->authmode == SSL_VERIFY_NONE ||
          ciphersuite_info->key_exchange == POLARSSL_KEY_EXCHANGE_RSA_PSK ) )
    {
        ssl->session_negotiate->verify_result = BADCERT_SKIP_VERIFY;
        SSL_DEBUG_MSG( 2, ( "<= skip parse certificate" ) );
        ssl->state++;
        return( 0 );
    }
#endif

    if( ( ret = ssl_read_record( ssl ) ) != 0 )
    {
        SSL_DEBUG_RET( 1, "ssl_read_record", ret );
        return( ret );
    }

    ssl->state++;

#if defined(POLARSSL_SSL_SRV_C)
#if defined(POLARSSL_SSL_PROTO_SSL3)
    /*
     * Check if the client sent an empty certificate
     */
    if( ssl->endpoint  == SSL_IS_SERVER &&
        ssl->minor_ver == SSL_MINOR_VERSION_0 )
    {
        if( ssl->in_msglen  == 2                        &&
            ssl->in_msgtype == SSL_MSG_ALERT            &&
            ssl->in_msg[0]  == SSL_ALERT_LEVEL_WARNING  &&
            ssl->in_msg[1]  == SSL_ALERT_MSG_NO_CERT )
        {
            SSL_DEBUG_MSG( 1, ( "SSLv3 client has no certificate" ) );

            ssl->session_negotiate->verify_result = BADCERT_MISSING;
            if( ssl->authmode == SSL_VERIFY_OPTIONAL )
                return( 0 );
            else
                return( POLARSSL_ERR_SSL_NO_CLIENT_CERTIFICATE );
        }
    }
#endif /* POLARSSL_SSL_PROTO_SSL3 */

#if defined(POLARSSL_SSL_PROTO_TLS1) || defined(POLARSSL_SSL_PROTO_TLS1_1) || \
    defined(POLARSSL_SSL_PROTO_TLS1_2)
    if( ssl->endpoint  == SSL_IS_SERVER &&
        ssl->minor_ver != SSL_MINOR_VERSION_0 )
    {
        if( ssl->in_hslen   == 7                    &&
            ssl->in_msgtype == SSL_MSG_HANDSHAKE    &&
            ssl->in_msg[0]  == SSL_HS_CERTIFICATE   &&
            memcmp( ssl->in_msg + 4, "\0\0\0", 3 ) == 0 )
        {
            SSL_DEBUG_MSG( 1, ( "TLSv1 client has no certificate" ) );

            ssl->session_negotiate->verify_result = BADCERT_MISSING;
            if( ssl->authmode == SSL_VERIFY_REQUIRED )
                return( POLARSSL_ERR_SSL_NO_CLIENT_CERTIFICATE );
            else
                return( 0 );
        }
    }
#endif /* POLARSSL_SSL_PROTO_TLS1 || POLARSSL_SSL_PROTO_TLS1_1 || \
          POLARSSL_SSL_PROTO_TLS1_2 */
#endif /* POLARSSL_SSL_SRV_C */

    if( ssl->in_msgtype != SSL_MSG_HANDSHAKE )
    {
        SSL_DEBUG_MSG( 1, ( "bad certificate message" ) );
        return( POLARSSL_ERR_SSL_UNEXPECTED_MESSAGE );
    }

    if( ssl->in_msg[0] != SSL_HS_CERTIFICATE || ssl->in_hslen < 10 )
    {
        SSL_DEBUG_MSG( 1, ( "bad certificate message" ) );
        return( POLARSSL_ERR_SSL_BAD_HS_CERTIFICATE );
    }

    /*
     * Same message structure as in ssl_write_certificate()
     */
    n = ( ssl->in_msg[5] << 8 ) | ssl->in_msg[6];

    if( ssl->in_msg[4] != 0 || ssl->in_hslen != 7 + n )
    {
        SSL_DEBUG_MSG( 1, ( "bad certificate message" ) );
        return( POLARSSL_ERR_SSL_BAD_HS_CERTIFICATE );
    }

    /* In case we tried to reuse a session but it failed */
    if( ssl->session_negotiate->peer_cert != NULL )
    {
        x509_crt_free( ssl->session_negotiate->peer_cert );
        polarssl_free( ssl->session_negotiate->peer_cert );
    }

    if( ( ssl->session_negotiate->peer_cert = (x509_crt *) polarssl_malloc(
                    sizeof( x509_crt ) ) ) == NULL )
    {
        SSL_DEBUG_MSG( 1, ( "malloc(%d bytes) failed",
                       sizeof( x509_crt ) ) );
        return( POLARSSL_ERR_SSL_MALLOC_FAILED );
    }

    x509_crt_init( ssl->session_negotiate->peer_cert );

    i = 7;

    while( i < ssl->in_hslen )
    {
        if( ssl->in_msg[i] != 0 )
        {
            SSL_DEBUG_MSG( 1, ( "bad certificate message" ) );
            return( POLARSSL_ERR_SSL_BAD_HS_CERTIFICATE );
        }

        n = ( (unsigned int) ssl->in_msg[i + 1] << 8 )
            | (unsigned int) ssl->in_msg[i + 2];
        i += 3;

        if( n < 128 || i + n > ssl->in_hslen )
        {
            SSL_DEBUG_MSG( 1, ( "bad certificate message" ) );
            return( POLARSSL_ERR_SSL_BAD_HS_CERTIFICATE );
        }

        ret = x509_crt_parse_der( ssl->session_negotiate->peer_cert,
                                  ssl->in_msg + i, n );
        if( ret != 0 )
        {
            SSL_DEBUG_RET( 1, " x509_crt_parse_der", ret );
            return( ret );
        }

        i += n;
    }

    SSL_DEBUG_CRT( 3, "peer certificate", ssl->session_negotiate->peer_cert );

    /*
     * On client, make sure the server cert doesn't change during renego to
     * avoid "triple handshake" attack: https://secure-resumption.com/
     */
#if defined(POLARSSL_SSL_CLI_C)
    if( ssl->endpoint == SSL_IS_CLIENT &&
        ssl->renegotiation == SSL_RENEGOTIATION )
    {
        if( ssl->session->peer_cert == NULL )
        {
            SSL_DEBUG_MSG( 1, ( "new server cert during renegotiation" ) );
            return( POLARSSL_ERR_SSL_BAD_HS_CERTIFICATE );
        }

        if( ssl->session->peer_cert->raw.len !=
            ssl->session_negotiate->peer_cert->raw.len ||
            memcmp( ssl->session->peer_cert->raw.p,
                    ssl->session_negotiate->peer_cert->raw.p,
                    ssl->session->peer_cert->raw.len ) != 0 )
        {
            SSL_DEBUG_MSG( 1, ( "server cert changed during renegotiation" ) );
            return( POLARSSL_ERR_SSL_BAD_HS_CERTIFICATE );
        }
    }
#endif /* POLARSSL_SSL_CLI_C */

    if( ssl->authmode != SSL_VERIFY_NONE )
    {
        if( ssl->ca_chain == NULL )
        {
            SSL_DEBUG_MSG( 1, ( "got no CA chain" ) );
            return( POLARSSL_ERR_SSL_CA_CHAIN_REQUIRED );
        }

        /*
         * Main check: verify certificate
         */
        ret = x509_crt_verify( ssl->session_negotiate->peer_cert,
                               ssl->ca_chain, ssl->ca_crl, ssl->peer_cn,
                              &ssl->session_negotiate->verify_result,
                               ssl->f_vrfy, ssl->p_vrfy );

        if( ret != 0 )
        {
            SSL_DEBUG_RET( 1, "x509_verify_cert", ret );
        }

        /*
         * Secondary checks: always done, but change 'ret' only if it was 0
         */

#if defined(POLARSSL_SSL_SET_CURVES)
        {
            pk_context *pk = &ssl->session_negotiate->peer_cert->pk;

            /* If certificate uses an EC key, make sure the curve is OK */
            if( pk_can_do( pk, POLARSSL_PK_ECKEY ) &&
                ! ssl_curve_is_acceptable( ssl, pk_ec( *pk )->grp.id ) )
            {
                SSL_DEBUG_MSG( 1, ( "bad certificate (EC key curve)" ) );
                if( ret == 0 )
                    ret = POLARSSL_ERR_SSL_BAD_HS_CERTIFICATE;
            }
        }
#endif /* POLARSSL_SSL_SET_CURVES */

        if( ssl_check_cert_usage( ssl->session_negotiate->peer_cert,
                                  ciphersuite_info,
                                  ! ssl->endpoint ) != 0 )
        {
            SSL_DEBUG_MSG( 1, ( "bad certificate (usage extensions)" ) );
            if( ret == 0 )
                ret = POLARSSL_ERR_SSL_BAD_HS_CERTIFICATE;
        }

        if( ssl->authmode != SSL_VERIFY_REQUIRED )
            ret = 0;
    }

    SSL_DEBUG_MSG( 2, ( "<= parse certificate" ) );

    return( ret );
}
#endif /* !POLARSSL_KEY_EXCHANGE_RSA_ENABLED
          !POLARSSL_KEY_EXCHANGE_RSA_PSK_ENABLED
          !POLARSSL_KEY_EXCHANGE_DHE_RSA_ENABLED
          !POLARSSL_KEY_EXCHANGE_ECDHE_RSA_ENABLED
          !POLARSSL_KEY_EXCHANGE_ECDHE_ECDSA_ENABLED
          !POLARSSL_KEY_EXCHANGE_ECDH_RSA_ENABLED
          !POLARSSL_KEY_EXCHANGE_ECDH_ECDSA_ENABLED */

int ssl_write_change_cipher_spec( ssl_context *ssl )
{
    int ret;

    SSL_DEBUG_MSG( 2, ( "=> write change cipher spec" ) );

    ssl->out_msgtype = SSL_MSG_CHANGE_CIPHER_SPEC;
    ssl->out_msglen  = 1;
    ssl->out_msg[0]  = 1;

    ssl->state++;

    if( ( ret = ssl_write_record( ssl ) ) != 0 )
    {
        SSL_DEBUG_RET( 1, "ssl_write_record", ret );
        return( ret );
    }

    SSL_DEBUG_MSG( 2, ( "<= write change cipher spec" ) );

    return( 0 );
}

int ssl_parse_change_cipher_spec( ssl_context *ssl )
{
    int ret;

    SSL_DEBUG_MSG( 2, ( "=> parse change cipher spec" ) );

    if( ( ret = ssl_read_record( ssl ) ) != 0 )
    {
        SSL_DEBUG_RET( 1, "ssl_read_record", ret );
        return( ret );
    }

    if( ssl->in_msgtype != SSL_MSG_CHANGE_CIPHER_SPEC )
    {
        SSL_DEBUG_MSG( 1, ( "bad change cipher spec message" ) );
        return( POLARSSL_ERR_SSL_UNEXPECTED_MESSAGE );
    }

    if( ssl->in_msglen != 1 || ssl->in_msg[0] != 1 )
    {
        SSL_DEBUG_MSG( 1, ( "bad change cipher spec message" ) );
        return( POLARSSL_ERR_SSL_BAD_HS_CHANGE_CIPHER_SPEC );
    }

    ssl->state++;

    SSL_DEBUG_MSG( 2, ( "<= parse change cipher spec" ) );

    return( 0 );
}

void ssl_optimize_checksum( ssl_context *ssl,
                            const ssl_ciphersuite_t *ciphersuite_info )
{
    ((void) ciphersuite_info);

#if defined(POLARSSL_SSL_PROTO_SSL3) || defined(POLARSSL_SSL_PROTO_TLS1) || \
    defined(POLARSSL_SSL_PROTO_TLS1_1)
    if( ssl->minor_ver < SSL_MINOR_VERSION_3 )
        ssl->handshake->update_checksum = ssl_update_checksum_md5sha1;
    else
#endif
#if defined(POLARSSL_SSL_PROTO_TLS1_2)
#if defined(POLARSSL_SHA512_C)
    if( ciphersuite_info->mac == POLARSSL_MD_SHA384 )
        ssl->handshake->update_checksum = ssl_update_checksum_sha384;
    else
#endif
#if defined(POLARSSL_SHA256_C)
    if( ciphersuite_info->mac != POLARSSL_MD_SHA384 )
        ssl->handshake->update_checksum = ssl_update_checksum_sha256;
    else
#endif
#endif /* POLARSSL_SSL_PROTO_TLS1_2 */
    {
        SSL_DEBUG_MSG( 1, ( "should never happen" ) );
        return;
    }
}

static void ssl_update_checksum_start( ssl_context *ssl,
                                       const unsigned char *buf, size_t len )
{
#if defined(POLARSSL_SSL_PROTO_SSL3) || defined(POLARSSL_SSL_PROTO_TLS1) || \
    defined(POLARSSL_SSL_PROTO_TLS1_1)
     md5_update( &ssl->handshake->fin_md5 , buf, len );
    sha1_update( &ssl->handshake->fin_sha1, buf, len );
#endif
#if defined(POLARSSL_SSL_PROTO_TLS1_2)
#if defined(POLARSSL_SHA256_C)
    sha256_update( &ssl->handshake->fin_sha256, buf, len );
#endif
#if defined(POLARSSL_SHA512_C)
    sha512_update( &ssl->handshake->fin_sha512, buf, len );
#endif
#endif /* POLARSSL_SSL_PROTO_TLS1_2 */
}

#if defined(POLARSSL_SSL_PROTO_SSL3) || defined(POLARSSL_SSL_PROTO_TLS1) || \
    defined(POLARSSL_SSL_PROTO_TLS1_1)
static void ssl_update_checksum_md5sha1( ssl_context *ssl,
                                         const unsigned char *buf, size_t len )
{
     md5_update( &ssl->handshake->fin_md5 , buf, len );
    sha1_update( &ssl->handshake->fin_sha1, buf, len );
}
#endif

#if defined(POLARSSL_SSL_PROTO_TLS1_2)
#if defined(POLARSSL_SHA256_C)
static void ssl_update_checksum_sha256( ssl_context *ssl,
                                        const unsigned char *buf, size_t len )
{
    sha256_update( &ssl->handshake->fin_sha256, buf, len );
}
#endif

#if defined(POLARSSL_SHA512_C)
static void ssl_update_checksum_sha384( ssl_context *ssl,
                                        const unsigned char *buf, size_t len )
{
    sha512_update( &ssl->handshake->fin_sha512, buf, len );
}
#endif
#endif /* POLARSSL_SSL_PROTO_TLS1_2 */

#if defined(POLARSSL_SSL_PROTO_SSL3)
static void ssl_calc_finished_ssl(
                ssl_context *ssl, unsigned char *buf, int from )
{
    const char *sender;
    md5_context  md5;
    sha1_context sha1;

    unsigned char padbuf[48];
    unsigned char md5sum[16];
    unsigned char sha1sum[20];

    ssl_session *session = ssl->session_negotiate;
    if( !session )
        session = ssl->session;

    SSL_DEBUG_MSG( 2, ( "=> calc  finished ssl" ) );

    memcpy( &md5 , &ssl->handshake->fin_md5 , sizeof(md5_context)  );
    memcpy( &sha1, &ssl->handshake->fin_sha1, sizeof(sha1_context) );

    /*
     * SSLv3:
     *   hash =
     *      MD5( master + pad2 +
     *          MD5( handshake + sender + master + pad1 ) )
     *   + SHA1( master + pad2 +
     *         SHA1( handshake + sender + master + pad1 ) )
     */

#if !defined(POLARSSL_MD5_ALT)
    SSL_DEBUG_BUF( 4, "finished  md5 state", (unsigned char *)
                    md5.state, sizeof(  md5.state ) );
#endif

#if !defined(POLARSSL_SHA1_ALT)
    SSL_DEBUG_BUF( 4, "finished sha1 state", (unsigned char *)
                   sha1.state, sizeof( sha1.state ) );
#endif

    sender = ( from == SSL_IS_CLIENT ) ? "CLNT"
                                       : "SRVR";

    memset( padbuf, 0x36, 48 );

    md5_update( &md5, (const unsigned char *) sender, 4 );
    md5_update( &md5, session->master, 48 );
    md5_update( &md5, padbuf, 48 );
    md5_finish( &md5, md5sum );

    sha1_update( &sha1, (const unsigned char *) sender, 4 );
    sha1_update( &sha1, session->master, 48 );
    sha1_update( &sha1, padbuf, 40 );
    sha1_finish( &sha1, sha1sum );

    memset( padbuf, 0x5C, 48 );

    md5_starts( &md5 );
    md5_update( &md5, session->master, 48 );
    md5_update( &md5, padbuf, 48 );
    md5_update( &md5, md5sum, 16 );
    md5_finish( &md5, buf );

    sha1_starts( &sha1 );
    sha1_update( &sha1, session->master, 48 );
    sha1_update( &sha1, padbuf , 40 );
    sha1_update( &sha1, sha1sum, 20 );
    sha1_finish( &sha1, buf + 16 );

    SSL_DEBUG_BUF( 3, "calc finished result", buf, 36 );

    md5_free(  &md5  );
    sha1_free( &sha1 );

    polarssl_zeroize(  padbuf, sizeof(  padbuf ) );
    polarssl_zeroize(  md5sum, sizeof(  md5sum ) );
    polarssl_zeroize( sha1sum, sizeof( sha1sum ) );

    SSL_DEBUG_MSG( 2, ( "<= calc  finished" ) );
}
#endif /* POLARSSL_SSL_PROTO_SSL3 */

#if defined(POLARSSL_SSL_PROTO_TLS1) || defined(POLARSSL_SSL_PROTO_TLS1_1)
static void ssl_calc_finished_tls(
                ssl_context *ssl, unsigned char *buf, int from )
{
    int len = 12;
    const char *sender;
    md5_context  md5;
    sha1_context sha1;
    unsigned char padbuf[36];

    ssl_session *session = ssl->session_negotiate;
    if( !session )
        session = ssl->session;

    SSL_DEBUG_MSG( 2, ( "=> calc  finished tls" ) );

    memcpy( &md5 , &ssl->handshake->fin_md5 , sizeof(md5_context)  );
    memcpy( &sha1, &ssl->handshake->fin_sha1, sizeof(sha1_context) );

    /*
     * TLSv1:
     *   hash = PRF( master, finished_label,
     *               MD5( handshake ) + SHA1( handshake ) )[0..11]
     */

#if !defined(POLARSSL_MD5_ALT)
    SSL_DEBUG_BUF( 4, "finished  md5 state", (unsigned char *)
                    md5.state, sizeof(  md5.state ) );
#endif

#if !defined(POLARSSL_SHA1_ALT)
    SSL_DEBUG_BUF( 4, "finished sha1 state", (unsigned char *)
                   sha1.state, sizeof( sha1.state ) );
#endif

    sender = ( from == SSL_IS_CLIENT )
             ? "client finished"
             : "server finished";

    md5_finish(  &md5, padbuf );
    sha1_finish( &sha1, padbuf + 16 );

    ssl->handshake->tls_prf( session->master, 48, sender,
                             padbuf, 36, buf, len );

    SSL_DEBUG_BUF( 3, "calc finished result", buf, len );

    md5_free(  &md5  );
    sha1_free( &sha1 );

    polarssl_zeroize(  padbuf, sizeof(  padbuf ) );

    SSL_DEBUG_MSG( 2, ( "<= calc  finished" ) );
}
#endif /* POLARSSL_SSL_PROTO_TLS1 || POLARSSL_SSL_PROTO_TLS1_1 */

#if defined(POLARSSL_SSL_PROTO_TLS1_2)
#if defined(POLARSSL_SHA256_C)
static void ssl_calc_finished_tls_sha256(
                ssl_context *ssl, unsigned char *buf, int from )
{
    int len = 12;
    const char *sender;
    sha256_context sha256;
    unsigned char padbuf[32];

    ssl_session *session = ssl->session_negotiate;
    if( !session )
        session = ssl->session;

    SSL_DEBUG_MSG( 2, ( "=> calc  finished tls sha256" ) );

    memcpy( &sha256, &ssl->handshake->fin_sha256, sizeof(sha256_context) );

    /*
     * TLSv1.2:
     *   hash = PRF( master, finished_label,
     *               Hash( handshake ) )[0.11]
     */

#if !defined(POLARSSL_SHA256_ALT)
    SSL_DEBUG_BUF( 4, "finished sha2 state", (unsigned char *)
                   sha256.state, sizeof( sha256.state ) );
#endif

    sender = ( from == SSL_IS_CLIENT )
             ? "client finished"
             : "server finished";

    sha256_finish( &sha256, padbuf );

    ssl->handshake->tls_prf( session->master, 48, sender,
                             padbuf, 32, buf, len );

    SSL_DEBUG_BUF( 3, "calc finished result", buf, len );

    sha256_free( &sha256 );

    polarssl_zeroize(  padbuf, sizeof(  padbuf ) );

    SSL_DEBUG_MSG( 2, ( "<= calc  finished" ) );
}
#endif /* POLARSSL_SHA256_C */

#if defined(POLARSSL_SHA512_C)
static void ssl_calc_finished_tls_sha384(
                ssl_context *ssl, unsigned char *buf, int from )
{
    int len = 12;
    const char *sender;
    sha512_context sha512;
    unsigned char padbuf[48];

    ssl_session *session = ssl->session_negotiate;
    if( !session )
        session = ssl->session;

    SSL_DEBUG_MSG( 2, ( "=> calc  finished tls sha384" ) );

    memcpy( &sha512, &ssl->handshake->fin_sha512, sizeof(sha512_context) );

    /*
     * TLSv1.2:
     *   hash = PRF( master, finished_label,
     *               Hash( handshake ) )[0.11]
     */

#if !defined(POLARSSL_SHA512_ALT)
    SSL_DEBUG_BUF( 4, "finished sha512 state", (unsigned char *)
                   sha512.state, sizeof( sha512.state ) );
#endif

    sender = ( from == SSL_IS_CLIENT )
             ? "client finished"
             : "server finished";

    sha512_finish( &sha512, padbuf );

    ssl->handshake->tls_prf( session->master, 48, sender,
                             padbuf, 48, buf, len );

    SSL_DEBUG_BUF( 3, "calc finished result", buf, len );

    sha512_free( &sha512 );

    polarssl_zeroize(  padbuf, sizeof( padbuf ) );

    SSL_DEBUG_MSG( 2, ( "<= calc  finished" ) );
}
#endif /* POLARSSL_SHA512_C */
#endif /* POLARSSL_SSL_PROTO_TLS1_2 */

void ssl_handshake_wrapup( ssl_context *ssl )
{
    int resume = ssl->handshake->resume;

    SSL_DEBUG_MSG( 3, ( "=> handshake wrapup" ) );

    /*
     * Free our handshake params
     */
    ssl_handshake_free( ssl->handshake );
    polarssl_free( ssl->handshake );
    ssl->handshake = NULL;

    if( ssl->renegotiation == SSL_RENEGOTIATION )
    {
        ssl->renegotiation =  SSL_RENEGOTIATION_DONE;
        ssl->renego_records_seen = 0;
    }

    /*
     * Switch in our now active transform context
     */
    if( ssl->transform )
    {
        ssl_transform_free( ssl->transform );
        polarssl_free( ssl->transform );
    }
    ssl->transform = ssl->transform_negotiate;
    ssl->transform_negotiate = NULL;

    if( ssl->session )
    {
#if defined(POLARSSL_SSL_ENCRYPT_THEN_MAC)
        /* RFC 7366 3.1: keep the EtM state */
        ssl->session_negotiate->encrypt_then_mac =
                  ssl->session->encrypt_then_mac;
#endif

        ssl_session_free( ssl->session );
        polarssl_free( ssl->session );
    }
    ssl->session = ssl->session_negotiate;
    ssl->session_negotiate = NULL;

    /*
     * Add cache entry
     */
    if( ssl->f_set_cache != NULL &&
        ssl->session->length != 0 &&
        resume == 0 )
    {
        if( ssl->f_set_cache( ssl->p_set_cache, ssl->session ) != 0 )
            SSL_DEBUG_MSG( 1, ( "cache did not store session" ) );
    }

    ssl->state++;

    SSL_DEBUG_MSG( 3, ( "<= handshake wrapup" ) );
}

int ssl_write_finished( ssl_context *ssl )
{
    int ret, hash_len;

    SSL_DEBUG_MSG( 2, ( "=> write finished" ) );

    /*
     * Set the out_msg pointer to the correct location based on IV length
     */
    if( ssl->minor_ver >= SSL_MINOR_VERSION_2 )
    {
        ssl->out_msg = ssl->out_iv + ssl->transform_negotiate->ivlen -
                       ssl->transform_negotiate->fixed_ivlen;
    }
    else
        ssl->out_msg = ssl->out_iv;

    ssl->handshake->calc_finished( ssl, ssl->out_msg + 4, ssl->endpoint );

    // TODO TLS/1.2 Hash length is determined by cipher suite (Page 63)
    hash_len = ( ssl->minor_ver == SSL_MINOR_VERSION_0 ) ? 36 : 12;

    ssl->verify_data_len = hash_len;
    memcpy( ssl->own_verify_data, ssl->out_msg + 4, hash_len );

    ssl->out_msglen  = 4 + hash_len;
    ssl->out_msgtype = SSL_MSG_HANDSHAKE;
    ssl->out_msg[0]  = SSL_HS_FINISHED;

    /*
     * In case of session resuming, invert the client and server
     * ChangeCipherSpec messages order.
     */
    if( ssl->handshake->resume != 0 )
    {
#if defined(POLARSSL_SSL_CLI_C)
        if( ssl->endpoint == SSL_IS_CLIENT )
            ssl->state = SSL_HANDSHAKE_WRAPUP;
#endif
#if defined(POLARSSL_SSL_SRV_C)
        if( ssl->endpoint == SSL_IS_SERVER )
            ssl->state = SSL_CLIENT_CHANGE_CIPHER_SPEC;
#endif
    }
    else
        ssl->state++;

    /*
     * Switch to our negotiated transform and session parameters for outbound
     * data.
     */
    SSL_DEBUG_MSG( 3, ( "switching to new transform spec for outbound data" ) );
    ssl->transform_out = ssl->transform_negotiate;
    ssl->session_out = ssl->session_negotiate;
    memset( ssl->out_ctr, 0, 8 );

#if defined(POLARSSL_SSL_HW_RECORD_ACCEL)
    if( ssl_hw_record_activate != NULL )
    {
        if( ( ret = ssl_hw_record_activate( ssl, SSL_CHANNEL_OUTBOUND ) ) != 0 )
        {
            SSL_DEBUG_RET( 1, "ssl_hw_record_activate", ret );
            return( POLARSSL_ERR_SSL_HW_ACCEL_FAILED );
        }
    }
#endif

    if( ( ret = ssl_write_record( ssl ) ) != 0 )
    {
        SSL_DEBUG_RET( 1, "ssl_write_record", ret );
        return( ret );
    }

    SSL_DEBUG_MSG( 2, ( "<= write finished" ) );

    return( 0 );
}

int ssl_parse_finished( ssl_context *ssl )
{
    int ret;
    unsigned int hash_len;
    unsigned char buf[36];

    SSL_DEBUG_MSG( 2, ( "=> parse finished" ) );

    ssl->handshake->calc_finished( ssl, buf, ssl->endpoint ^ 1 );

    /*
     * Switch to our negotiated transform and session parameters for inbound
     * data.
     */
    SSL_DEBUG_MSG( 3, ( "switching to new transform spec for inbound data" ) );
    ssl->transform_in = ssl->transform_negotiate;
    ssl->session_in = ssl->session_negotiate;
    memset( ssl->in_ctr, 0, 8 );

    /*
     * Set the in_msg pointer to the correct location based on IV length
     */
    if( ssl->minor_ver >= SSL_MINOR_VERSION_2 )
    {
        ssl->in_msg = ssl->in_iv + ssl->transform_negotiate->ivlen -
                      ssl->transform_negotiate->fixed_ivlen;
    }
    else
        ssl->in_msg = ssl->in_iv;

#if defined(POLARSSL_SSL_HW_RECORD_ACCEL)
    if( ssl_hw_record_activate != NULL )
    {
        if( ( ret = ssl_hw_record_activate( ssl, SSL_CHANNEL_INBOUND ) ) != 0 )
        {
            SSL_DEBUG_RET( 1, "ssl_hw_record_activate", ret );
            return( POLARSSL_ERR_SSL_HW_ACCEL_FAILED );
        }
    }
#endif

    if( ( ret = ssl_read_record( ssl ) ) != 0 )
    {
        SSL_DEBUG_RET( 1, "ssl_read_record", ret );
        return( ret );
    }

    if( ssl->in_msgtype != SSL_MSG_HANDSHAKE )
    {
        SSL_DEBUG_MSG( 1, ( "bad finished message" ) );
        return( POLARSSL_ERR_SSL_UNEXPECTED_MESSAGE );
    }

    // TODO TLS/1.2 Hash length is determined by cipher suite (Page 63)
    hash_len = ( ssl->minor_ver == SSL_MINOR_VERSION_0 ) ? 36 : 12;

    if( ssl->in_msg[0] != SSL_HS_FINISHED ||
        ssl->in_hslen  != 4 + hash_len )
    {
        SSL_DEBUG_MSG( 1, ( "bad finished message" ) );
        return( POLARSSL_ERR_SSL_BAD_HS_FINISHED );
    }

    if( safer_memcmp( ssl->in_msg + 4, buf, hash_len ) != 0 )
    {
        SSL_DEBUG_MSG( 1, ( "bad finished message" ) );
        return( POLARSSL_ERR_SSL_BAD_HS_FINISHED );
    }

    ssl->verify_data_len = hash_len;
    memcpy( ssl->peer_verify_data, buf, hash_len );

    if( ssl->handshake->resume != 0 )
    {
#if defined(POLARSSL_SSL_CLI_C)
        if( ssl->endpoint == SSL_IS_CLIENT )
            ssl->state = SSL_CLIENT_CHANGE_CIPHER_SPEC;
#endif
#if defined(POLARSSL_SSL_SRV_C)
        if( ssl->endpoint == SSL_IS_SERVER )
            ssl->state = SSL_HANDSHAKE_WRAPUP;
#endif
    }
    else
        ssl->state++;

    SSL_DEBUG_MSG( 2, ( "<= parse finished" ) );

    return( 0 );
}

static void ssl_handshake_params_init( ssl_handshake_params *handshake )
{
    memset( handshake, 0, sizeof( ssl_handshake_params ) );

#if defined(POLARSSL_SSL_PROTO_SSL3) || defined(POLARSSL_SSL_PROTO_TLS1) || \
    defined(POLARSSL_SSL_PROTO_TLS1_1)
     md5_init(   &handshake->fin_md5  );
    sha1_init(   &handshake->fin_sha1 );
     md5_starts( &handshake->fin_md5  );
    sha1_starts( &handshake->fin_sha1 );
#endif
#if defined(POLARSSL_SSL_PROTO_TLS1_2)
#if defined(POLARSSL_SHA256_C)
    sha256_init(   &handshake->fin_sha256    );
    sha256_starts( &handshake->fin_sha256, 0 );
#endif
#if defined(POLARSSL_SHA512_C)
    sha512_init(   &handshake->fin_sha512    );
    sha512_starts( &handshake->fin_sha512, 1 );
#endif
#endif /* POLARSSL_SSL_PROTO_TLS1_2 */

    handshake->update_checksum = ssl_update_checksum_start;
    handshake->sig_alg = SSL_HASH_SHA1;

#if defined(POLARSSL_DHM_C)
    dhm_init( &handshake->dhm_ctx );
#endif
#if defined(POLARSSL_ECDH_C)
    ecdh_init( &handshake->ecdh_ctx );
#endif
}

static void ssl_transform_init( ssl_transform *transform )
{
    memset( transform, 0, sizeof(ssl_transform) );

    cipher_init( &transform->cipher_ctx_enc );
    cipher_init( &transform->cipher_ctx_dec );

    md_init( &transform->md_ctx_enc );
    md_init( &transform->md_ctx_dec );
}

void ssl_session_init( ssl_session *session )
{
    memset( session, 0, sizeof(ssl_session) );
}

static int ssl_handshake_init( ssl_context *ssl )
{
    /* Clear old handshake information if present */
    if( ssl->transform_negotiate )
        ssl_transform_free( ssl->transform_negotiate );
    if( ssl->session_negotiate )
        ssl_session_free( ssl->session_negotiate );
    if( ssl->handshake )
        ssl_handshake_free( ssl->handshake );

    /*
     * Either the pointers are now NULL or cleared properly and can be freed.
     * Now allocate missing structures.
     */
    if( ssl->transform_negotiate == NULL )
    {
        ssl->transform_negotiate = (ssl_transform *) polarssl_malloc(
                             sizeof(ssl_transform) );
    }

    if( ssl->session_negotiate == NULL )
    {
        ssl->session_negotiate = (ssl_session *) polarssl_malloc(
                           sizeof(ssl_session) );
    }

    if( ssl->handshake == NULL )
    {
        ssl->handshake = (ssl_handshake_params *)
            polarssl_malloc( sizeof(ssl_handshake_params) );
    }

    /* All pointers should exist and can be directly freed without issue */
    if( ssl->handshake == NULL ||
        ssl->transform_negotiate == NULL ||
        ssl->session_negotiate == NULL )
    {
        SSL_DEBUG_MSG( 1, ( "malloc() of ssl sub-contexts failed" ) );

        polarssl_free( ssl->handshake );
        polarssl_free( ssl->transform_negotiate );
        polarssl_free( ssl->session_negotiate );

        ssl->handshake = NULL;
        ssl->transform_negotiate = NULL;
        ssl->session_negotiate = NULL;

        return( POLARSSL_ERR_SSL_MALLOC_FAILED );
    }

    /* Initialize structures */
    ssl_session_init( ssl->session_negotiate );
    ssl_transform_init( ssl->transform_negotiate );
    ssl_handshake_params_init( ssl->handshake );

#if defined(POLARSSL_X509_CRT_PARSE_C)
    ssl->handshake->key_cert = ssl->key_cert;
#endif

    return( 0 );
}

/*
 * Initialize an SSL context
 */
int ssl_init( ssl_context *ssl )
{
    int ret;
    int len = SSL_BUFFER_LEN;

    memset( ssl, 0, sizeof( ssl_context ) );

    /*
     * Sane defaults
     */
    ssl->min_major_ver = SSL_MIN_MAJOR_VERSION;
    ssl->min_minor_ver = SSL_MIN_MINOR_VERSION;
    ssl->max_major_ver = SSL_MAX_MAJOR_VERSION;
    ssl->max_minor_ver = SSL_MAX_MINOR_VERSION;

    ssl_set_ciphersuites( ssl, ssl_list_ciphersuites() );

    ssl->renego_max_records = SSL_RENEGO_MAX_RECORDS_DEFAULT;

#if defined(POLARSSL_DHM_C)
    if( ( ret = mpi_read_string( &ssl->dhm_P, 16,
                                 POLARSSL_DHM_RFC5114_MODP_1024_P) ) != 0 ||
        ( ret = mpi_read_string( &ssl->dhm_G, 16,
                                 POLARSSL_DHM_RFC5114_MODP_1024_G) ) != 0 )
    {
        SSL_DEBUG_RET( 1, "mpi_read_string", ret );
        return( ret );
    }
#endif

    /*
     * Prepare base structures
     */
    ssl->in_ctr = (unsigned char *) polarssl_malloc( len );
    ssl->in_hdr = ssl->in_ctr +  8;
    ssl->in_iv  = ssl->in_ctr + 13;
    ssl->in_msg = ssl->in_ctr + 13;

    if( ssl->in_ctr == NULL )
    {
        SSL_DEBUG_MSG( 1, ( "malloc(%d bytes) failed", len ) );
        return( POLARSSL_ERR_SSL_MALLOC_FAILED );
    }

    ssl->out_ctr = (unsigned char *) polarssl_malloc( len );
    ssl->out_hdr = ssl->out_ctr +  8;
    ssl->out_iv  = ssl->out_ctr + 13;
    ssl->out_msg = ssl->out_ctr + 13;

    if( ssl->out_ctr == NULL )
    {
        SSL_DEBUG_MSG( 1, ( "malloc(%d bytes) failed", len ) );
        polarssl_free( ssl->in_ctr );
        ssl->in_ctr = NULL;
        return( POLARSSL_ERR_SSL_MALLOC_FAILED );
    }

    memset( ssl-> in_ctr, 0, SSL_BUFFER_LEN );
    memset( ssl->out_ctr, 0, SSL_BUFFER_LEN );

#if defined(POLARSSL_SSL_ENCRYPT_THEN_MAC)
    ssl->encrypt_then_mac = SSL_ETM_ENABLED;
#endif

#if defined(POLARSSL_SSL_EXTENDED_MASTER_SECRET)
    ssl->extended_ms = SSL_EXTENDED_MS_ENABLED;
#endif

#if defined(POLARSSL_SSL_SESSION_TICKETS)
    ssl->ticket_lifetime = SSL_DEFAULT_TICKET_LIFETIME;
#endif

#if defined(POLARSSL_SSL_SET_CURVES)
    ssl->curve_list = ecp_grp_id_list( );
#endif

    if( ( ret = ssl_handshake_init( ssl ) ) != 0 )
        return( ret );

    return( 0 );
}

/*
 * Reset an initialized and used SSL context for re-use while retaining
 * all application-set variables, function pointers and data.
 */
int ssl_session_reset( ssl_context *ssl )
{
    int ret;

    ssl->state = SSL_HELLO_REQUEST;
    ssl->renegotiation = SSL_INITIAL_HANDSHAKE;
    ssl->secure_renegotiation = SSL_LEGACY_RENEGOTIATION;

    ssl->verify_data_len = 0;
    memset( ssl->own_verify_data, 0, 36 );
    memset( ssl->peer_verify_data, 0, 36 );

    ssl->in_offt = NULL;

    ssl->in_msg = ssl->in_ctr + 13;
    ssl->in_msgtype = 0;
    ssl->in_msglen = 0;
    ssl->in_left = 0;

    ssl->in_hslen = 0;
    ssl->nb_zero = 0;
    ssl->record_read = 0;

    ssl->out_msg = ssl->out_ctr + 13;
    ssl->out_msgtype = 0;
    ssl->out_msglen = 0;
    ssl->out_left = 0;

    ssl->transform_in = NULL;
    ssl->transform_out = NULL;

    ssl->renego_records_seen = 0;

    memset( ssl->out_ctr, 0, SSL_BUFFER_LEN );
    memset( ssl->in_ctr, 0, SSL_BUFFER_LEN );

#if defined(POLARSSL_SSL_HW_RECORD_ACCEL)
    if( ssl_hw_record_reset != NULL )
    {
        SSL_DEBUG_MSG( 2, ( "going for ssl_hw_record_reset()" ) );
        if( ( ret = ssl_hw_record_reset( ssl ) ) != 0 )
        {
            SSL_DEBUG_RET( 1, "ssl_hw_record_reset", ret );
            return( POLARSSL_ERR_SSL_HW_ACCEL_FAILED );
        }
    }
#endif

    if( ssl->transform )
    {
        ssl_transform_free( ssl->transform );
        polarssl_free( ssl->transform );
        ssl->transform = NULL;
    }

    if( ssl->session )
    {
        ssl_session_free( ssl->session );
        polarssl_free( ssl->session );
        ssl->session = NULL;
    }

#if defined(POLARSSL_SSL_ALPN)
    ssl->alpn_chosen = NULL;
#endif

    if( ( ret = ssl_handshake_init( ssl ) ) != 0 )
        return( ret );

    return( 0 );
}

#if defined(POLARSSL_SSL_SESSION_TICKETS)
static void ssl_ticket_keys_free( ssl_ticket_keys *tkeys )
{
    aes_free( &tkeys->enc );
    aes_free( &tkeys->dec );

    polarssl_zeroize( tkeys, sizeof(ssl_ticket_keys) );
}

/*
 * Allocate and initialize ticket keys
 */
static int ssl_ticket_keys_init( ssl_context *ssl )
{
    int ret;
    ssl_ticket_keys *tkeys;
    unsigned char buf[16];

    if( ssl->ticket_keys != NULL )
        return( 0 );

    tkeys = (ssl_ticket_keys *) polarssl_malloc( sizeof(ssl_ticket_keys) );
    if( tkeys == NULL )
        return( POLARSSL_ERR_SSL_MALLOC_FAILED );

    aes_init( &tkeys->enc );
    aes_init( &tkeys->dec );

    if( ( ret = ssl->f_rng( ssl->p_rng, tkeys->key_name, 16 ) ) != 0 )
    {
        ssl_ticket_keys_free( tkeys );
        polarssl_free( tkeys );
        return( ret );
    }

    if( ( ret = ssl->f_rng( ssl->p_rng, buf, 16 ) ) != 0 ||
        ( ret = aes_setkey_enc( &tkeys->enc, buf, 128 ) ) != 0 ||
        ( ret = aes_setkey_dec( &tkeys->dec, buf, 128 ) ) != 0 )
    {
        ssl_ticket_keys_free( tkeys );
        polarssl_free( tkeys );
        return( ret );
    }

    if( ( ret = ssl->f_rng( ssl->p_rng, tkeys->mac_key, 16 ) ) != 0 )
    {
        ssl_ticket_keys_free( tkeys );
        polarssl_free( tkeys );
        return( ret );
    }

    ssl->ticket_keys = tkeys;

    return( 0 );
}
#endif /* POLARSSL_SSL_SESSION_TICKETS */

/*
 * SSL set accessors
 */
void ssl_set_endpoint( ssl_context *ssl, int endpoint )
{
    ssl->endpoint   = endpoint;

#if defined(POLARSSL_SSL_SESSION_TICKETS) && \
    defined(POLARSSL_SSL_CLI_C)
    if( endpoint == SSL_IS_CLIENT )
        ssl->session_tickets = SSL_SESSION_TICKETS_ENABLED;
#endif
}

void ssl_set_authmode( ssl_context *ssl, int authmode )
{
    ssl->authmode   = authmode;
}

#if defined(POLARSSL_X509_CRT_PARSE_C)
void ssl_set_verify( ssl_context *ssl,
                     int (*f_vrfy)(void *, x509_crt *, int, int *),
                     void *p_vrfy )
{
    ssl->f_vrfy      = f_vrfy;
    ssl->p_vrfy      = p_vrfy;
}
#endif /* POLARSSL_X509_CRT_PARSE_C */

void ssl_set_rng( ssl_context *ssl,
                  int (*f_rng)(void *, unsigned char *, size_t),
                  void *p_rng )
{
    ssl->f_rng      = f_rng;
    ssl->p_rng      = p_rng;
}

void ssl_set_dbg( ssl_context *ssl,
                  void (*f_dbg)(void *, int, const char *),
                  void  *p_dbg )
{
    ssl->f_dbg      = f_dbg;
    ssl->p_dbg      = p_dbg;
}

void ssl_set_bio( ssl_context *ssl,
            int (*f_recv)(void *, unsigned char *, size_t), void *p_recv,
            int (*f_send)(void *, const unsigned char *, size_t), void *p_send )
{
    ssl->f_recv     = f_recv;
    ssl->f_send     = f_send;
    ssl->p_recv     = p_recv;
    ssl->p_send     = p_send;
}

#if defined(POLARSSL_SSL_SRV_C)
void ssl_set_session_cache( ssl_context *ssl,
        int (*f_get_cache)(void *, ssl_session *), void *p_get_cache,
        int (*f_set_cache)(void *, const ssl_session *), void *p_set_cache )
{
    ssl->f_get_cache = f_get_cache;
    ssl->p_get_cache = p_get_cache;
    ssl->f_set_cache = f_set_cache;
    ssl->p_set_cache = p_set_cache;
}
#endif /* POLARSSL_SSL_SRV_C */

#if defined(POLARSSL_SSL_CLI_C)
int ssl_set_session( ssl_context *ssl, const ssl_session *session )
{
    int ret;

    if( ssl == NULL ||
        session == NULL ||
        ssl->session_negotiate == NULL ||
        ssl->endpoint != SSL_IS_CLIENT )
    {
        return( POLARSSL_ERR_SSL_BAD_INPUT_DATA );
    }

    if( ( ret = ssl_session_copy( ssl->session_negotiate, session ) ) != 0 )
        return( ret );

    ssl->handshake->resume = 1;

    return( 0 );
}
#endif /* POLARSSL_SSL_CLI_C */

void ssl_set_ciphersuites( ssl_context *ssl, const int *ciphersuites )
{
    ssl->ciphersuite_list[SSL_MINOR_VERSION_0] = ciphersuites;
    ssl->ciphersuite_list[SSL_MINOR_VERSION_1] = ciphersuites;
    ssl->ciphersuite_list[SSL_MINOR_VERSION_2] = ciphersuites;
    ssl->ciphersuite_list[SSL_MINOR_VERSION_3] = ciphersuites;
}

void ssl_set_ciphersuites_for_version( ssl_context *ssl,
                                       const int *ciphersuites,
                                       int major, int minor )
{
    if( major != SSL_MAJOR_VERSION_3 )
        return;

    if( minor < SSL_MINOR_VERSION_0 || minor > SSL_MINOR_VERSION_3 )
        return;

    ssl->ciphersuite_list[minor] = ciphersuites;
}

#if defined(POLARSSL_X509_CRT_PARSE_C)
/* Add a new (empty) key_cert entry an return a pointer to it */
static ssl_key_cert *ssl_add_key_cert( ssl_context *ssl )
{
    ssl_key_cert *key_cert, *last;

    key_cert = (ssl_key_cert *) polarssl_malloc( sizeof(ssl_key_cert) );
    if( key_cert == NULL )
        return( NULL );

    memset( key_cert, 0, sizeof( ssl_key_cert ) );

    /* Append the new key_cert to the (possibly empty) current list */
    if( ssl->key_cert == NULL )
    {
        ssl->key_cert = key_cert;
        if( ssl->handshake != NULL )
            ssl->handshake->key_cert = key_cert;
    }
    else
    {
        last = ssl->key_cert;
        while( last->next != NULL )
            last = last->next;
        last->next = key_cert;
    }

    return( key_cert );
}

void ssl_set_ca_chain( ssl_context *ssl, x509_crt *ca_chain,
                       x509_crl *ca_crl, const char *peer_cn )
{
    ssl->ca_chain   = ca_chain;
    ssl->ca_crl     = ca_crl;
    ssl->peer_cn    = peer_cn;
}

int ssl_set_own_cert( ssl_context *ssl, x509_crt *own_cert,
                       pk_context *pk_key )
{
    ssl_key_cert *key_cert = ssl_add_key_cert( ssl );

    if( key_cert == NULL )
        return( POLARSSL_ERR_SSL_MALLOC_FAILED );

    key_cert->cert = own_cert;
    key_cert->key  = pk_key;

    return( pk_check_pair( &key_cert->cert->pk, key_cert->key ) );
}

#if defined(POLARSSL_RSA_C)
int ssl_set_own_cert_rsa( ssl_context *ssl, x509_crt *own_cert,
                           rsa_context *rsa_key )
{
    int ret;
    ssl_key_cert *key_cert = ssl_add_key_cert( ssl );

    if( key_cert == NULL )
        return( POLARSSL_ERR_SSL_MALLOC_FAILED );

    key_cert->key = (pk_context *) polarssl_malloc( sizeof(pk_context) );
    if( key_cert->key == NULL )
        return( POLARSSL_ERR_SSL_MALLOC_FAILED );

    pk_init( key_cert->key );

    ret = pk_init_ctx( key_cert->key, pk_info_from_type( POLARSSL_PK_RSA ) );
    if( ret != 0 )
        return( ret );

    if( ( ret = rsa_copy( pk_rsa( *key_cert->key ), rsa_key ) ) != 0 )
        return( ret );

    key_cert->cert = own_cert;
    key_cert->key_own_alloc = 1;

    return( pk_check_pair( &key_cert->cert->pk, key_cert->key ) );
}
#endif /* POLARSSL_RSA_C */

int ssl_set_own_cert_alt( ssl_context *ssl, x509_crt *own_cert,
                          void *rsa_key,
                          rsa_decrypt_func rsa_decrypt,
                          rsa_sign_func rsa_sign,
                          rsa_key_len_func rsa_key_len )
{
    int ret;
    ssl_key_cert *key_cert = ssl_add_key_cert( ssl );

    if( key_cert == NULL )
        return( POLARSSL_ERR_SSL_MALLOC_FAILED );

    key_cert->key = (pk_context *) polarssl_malloc( sizeof(pk_context) );
    if( key_cert->key == NULL )
        return( POLARSSL_ERR_SSL_MALLOC_FAILED );

    pk_init( key_cert->key );

    if( ( ret = pk_init_ctx_rsa_alt( key_cert->key, rsa_key,
                                 rsa_decrypt, rsa_sign, rsa_key_len ) ) != 0 )
        return( ret );

    key_cert->cert = own_cert;
    key_cert->key_own_alloc = 1;

    return( pk_check_pair( &key_cert->cert->pk, key_cert->key ) );
}
#endif /* POLARSSL_X509_CRT_PARSE_C */

#if defined(POLARSSL_KEY_EXCHANGE__SOME__PSK_ENABLED)
int ssl_set_psk( ssl_context *ssl, const unsigned char *psk, size_t psk_len,
                 const unsigned char *psk_identity, size_t psk_identity_len )
{
    if( psk == NULL || psk_identity == NULL )
        return( POLARSSL_ERR_SSL_BAD_INPUT_DATA );

    if( psk_len > POLARSSL_PSK_MAX_LEN )
        return( POLARSSL_ERR_SSL_BAD_INPUT_DATA );

    if( ssl->psk != NULL )
    {
        polarssl_free( ssl->psk );
        polarssl_free( ssl->psk_identity );
    }

    ssl->psk_len = psk_len;
    ssl->psk_identity_len = psk_identity_len;

    ssl->psk = (unsigned char *) polarssl_malloc( ssl->psk_len );
    ssl->psk_identity = (unsigned char *)
                                polarssl_malloc( ssl->psk_identity_len );

    if( ssl->psk == NULL || ssl->psk_identity == NULL )
        return( POLARSSL_ERR_SSL_MALLOC_FAILED );

    memcpy( ssl->psk, psk, ssl->psk_len );
    memcpy( ssl->psk_identity, psk_identity, ssl->psk_identity_len );

    return( 0 );
}

void ssl_set_psk_cb( ssl_context *ssl,
                     int (*f_psk)(void *, ssl_context *, const unsigned char *,
                     size_t),
                     void *p_psk )
{
    ssl->f_psk = f_psk;
    ssl->p_psk = p_psk;
}
#endif /* POLARSSL_KEY_EXCHANGE__SOME__PSK_ENABLED */

#if defined(POLARSSL_DHM_C)
int ssl_set_dh_param( ssl_context *ssl, const char *dhm_P, const char *dhm_G )
{
    int ret;

    if( ( ret = mpi_read_string( &ssl->dhm_P, 16, dhm_P ) ) != 0 )
    {
        SSL_DEBUG_RET( 1, "mpi_read_string", ret );
        return( ret );
    }

    if( ( ret = mpi_read_string( &ssl->dhm_G, 16, dhm_G ) ) != 0 )
    {
        SSL_DEBUG_RET( 1, "mpi_read_string", ret );
        return( ret );
    }

    return( 0 );
}

int ssl_set_dh_param_ctx( ssl_context *ssl, dhm_context *dhm_ctx )
{
    int ret;

    if( ( ret = mpi_copy( &ssl->dhm_P, &dhm_ctx->P ) ) != 0 )
    {
        SSL_DEBUG_RET( 1, "mpi_copy", ret );
        return( ret );
    }

    if( ( ret = mpi_copy( &ssl->dhm_G, &dhm_ctx->G ) ) != 0 )
    {
        SSL_DEBUG_RET( 1, "mpi_copy", ret );
        return( ret );
    }

    return( 0 );
}
#endif /* POLARSSL_DHM_C */

#if defined(POLARSSL_SSL_SET_CURVES)
/*
 * Set the allowed elliptic curves
 */
void ssl_set_curves( ssl_context *ssl, const ecp_group_id *curve_list )
{
  ssl->curve_list = curve_list;
}
#endif

#if defined(POLARSSL_SSL_SERVER_NAME_INDICATION)
int ssl_set_hostname( ssl_context *ssl, const char *hostname )
{
    if( hostname == NULL )
        return( POLARSSL_ERR_SSL_BAD_INPUT_DATA );

    ssl->hostname_len = strlen( hostname );

    if( ssl->hostname_len + 1 == 0 )
        return( POLARSSL_ERR_SSL_BAD_INPUT_DATA );

    ssl->hostname = (unsigned char *) polarssl_malloc( ssl->hostname_len + 1 );

    if( ssl->hostname == NULL )
        return( POLARSSL_ERR_SSL_MALLOC_FAILED );

    memcpy( ssl->hostname, (const unsigned char *) hostname,
            ssl->hostname_len );

    ssl->hostname[ssl->hostname_len] = '\0';

    return( 0 );
}

void ssl_set_sni( ssl_context *ssl,
                  int (*f_sni)(void *, ssl_context *,
                                const unsigned char *, size_t),
                  void *p_sni )
{
    ssl->f_sni = f_sni;
    ssl->p_sni = p_sni;
}
#endif /* POLARSSL_SSL_SERVER_NAME_INDICATION */

#if defined(POLARSSL_SSL_ALPN)
int ssl_set_alpn_protocols( ssl_context *ssl, const char **protos )
{
    size_t cur_len, tot_len;
    const char **p;

    /*
     * "Empty strings MUST NOT be included and byte strings MUST NOT be
     * truncated". Check lengths now rather than later.
     */
    tot_len = 0;
    for( p = protos; *p != NULL; p++ )
    {
        cur_len = strlen( *p );
        tot_len += cur_len;

        if( cur_len == 0 || cur_len > 255 || tot_len > 65535 )
            return( POLARSSL_ERR_SSL_BAD_INPUT_DATA );
    }

    ssl->alpn_list = protos;

    return( 0 );
}

const char *ssl_get_alpn_protocol( const ssl_context *ssl )
{
    return( ssl->alpn_chosen );
}
#endif /* POLARSSL_SSL_ALPN */

void ssl_set_max_version( ssl_context *ssl, int major, int minor )
{
    if( major >= SSL_MIN_MAJOR_VERSION && major <= SSL_MAX_MAJOR_VERSION &&
        minor >= SSL_MIN_MINOR_VERSION && minor <= SSL_MAX_MINOR_VERSION )
    {
        ssl->max_major_ver = major;
        ssl->max_minor_ver = minor;
    }
}

void ssl_set_min_version( ssl_context *ssl, int major, int minor )
{
    if( major >= SSL_MIN_MAJOR_VERSION && major <= SSL_MAX_MAJOR_VERSION &&
        minor >= SSL_MIN_MINOR_VERSION && minor <= SSL_MAX_MINOR_VERSION )
    {
        ssl->min_major_ver = major;
        ssl->min_minor_ver = minor;
    }
}

#if defined(POLARSSL_SSL_FALLBACK_SCSV) && defined(POLARSSL_SSL_CLI_C)
void ssl_set_fallback( ssl_context *ssl, char fallback )
{
    ssl->fallback = fallback;
}
#endif

#if defined(POLARSSL_SSL_ENCRYPT_THEN_MAC)
void ssl_set_encrypt_then_mac( ssl_context *ssl, char etm )
{
    ssl->encrypt_then_mac = etm;
}
#endif

#if defined(POLARSSL_SSL_EXTENDED_MASTER_SECRET)
void ssl_set_extended_master_secret( ssl_context *ssl, char ems )
{
    ssl->extended_ms = ems;
}
#endif

#if defined(POLARSSL_SSL_MAX_FRAGMENT_LENGTH)
int ssl_set_max_frag_len( ssl_context *ssl, unsigned char mfl_code )
{
    if( mfl_code >= SSL_MAX_FRAG_LEN_INVALID ||
        mfl_code_to_length[mfl_code] > SSL_MAX_CONTENT_LEN )
    {
        return( POLARSSL_ERR_SSL_BAD_INPUT_DATA );
    }

    ssl->mfl_code = mfl_code;

    return( 0 );
}
#endif /* POLARSSL_SSL_MAX_FRAGMENT_LENGTH */

#if defined(POLARSSL_SSL_TRUNCATED_HMAC)
int ssl_set_truncated_hmac( ssl_context *ssl, int truncate )
{
    if( ssl->endpoint != SSL_IS_CLIENT )
        return( POLARSSL_ERR_SSL_BAD_INPUT_DATA );

    ssl->trunc_hmac = truncate;

    return( 0 );
}
#endif /* POLARSSL_SSL_TRUNCATED_HMAC */

void ssl_set_renegotiation( ssl_context *ssl, int renegotiation )
{
    ssl->disable_renegotiation = renegotiation;
}

void ssl_legacy_renegotiation( ssl_context *ssl, int allow_legacy )
{
    ssl->allow_legacy_renegotiation = allow_legacy;
}

void ssl_set_renegotiation_enforced( ssl_context *ssl, int max_records )
{
    ssl->renego_max_records = max_records;
}

#if defined(POLARSSL_SSL_SESSION_TICKETS)
int ssl_set_session_tickets( ssl_context *ssl, int use_tickets )
{
    ssl->session_tickets = use_tickets;

#if defined(POLARSSL_SSL_CLI_C)
    if( ssl->endpoint == SSL_IS_CLIENT )
        return( 0 );
#endif

    if( use_tickets == SSL_SESSION_TICKETS_DISABLED )
        return( 0 );

    if( ssl->f_rng == NULL )
        return( POLARSSL_ERR_SSL_BAD_INPUT_DATA );

    return( ssl_ticket_keys_init( ssl ) );
}

void ssl_set_session_ticket_lifetime( ssl_context *ssl, int lifetime )
{
    ssl->ticket_lifetime = lifetime;
}
#endif /* POLARSSL_SSL_SESSION_TICKETS */

/*
 * SSL get accessors
 */
size_t ssl_get_bytes_avail( const ssl_context *ssl )
{
    return( ssl->in_offt == NULL ? 0 : ssl->in_msglen );
}

int ssl_get_verify_result( const ssl_context *ssl )
{
    return( ssl->session->verify_result );
}

const char *ssl_get_ciphersuite( const ssl_context *ssl )
{
    if( ssl == NULL || ssl->session == NULL )
        return( NULL );

    return ssl_get_ciphersuite_name( ssl->session->ciphersuite );
}

const char *ssl_get_version( const ssl_context *ssl )
{
    switch( ssl->minor_ver )
    {
        case SSL_MINOR_VERSION_0:
            return( "SSLv3.0" );

        case SSL_MINOR_VERSION_1:
            return( "TLSv1.0" );

        case SSL_MINOR_VERSION_2:
            return( "TLSv1.1" );

        case SSL_MINOR_VERSION_3:
            return( "TLSv1.2" );

        default:
            break;
    }
    return( "unknown" );
}

#if defined(POLARSSL_X509_CRT_PARSE_C)
const x509_crt *ssl_get_peer_cert( const ssl_context *ssl )
{
    if( ssl == NULL || ssl->session == NULL )
        return( NULL );

    return( ssl->session->peer_cert );
}
#endif /* POLARSSL_X509_CRT_PARSE_C */

#if defined(POLARSSL_SSL_CLI_C)
int ssl_get_session( const ssl_context *ssl, ssl_session *dst )
{
    if( ssl == NULL ||
        dst == NULL ||
        ssl->session == NULL ||
        ssl->endpoint != SSL_IS_CLIENT )
    {
        return( POLARSSL_ERR_SSL_BAD_INPUT_DATA );
    }

    return( ssl_session_copy( dst, ssl->session ) );
}
#endif /* POLARSSL_SSL_CLI_C */

/*
 * Perform a single step of the SSL handshake
 */
int ssl_handshake_step( ssl_context *ssl )
{
    int ret = POLARSSL_ERR_SSL_FEATURE_UNAVAILABLE;

#if defined(POLARSSL_SSL_CLI_C)
    if( ssl->endpoint == SSL_IS_CLIENT )
        ret = ssl_handshake_client_step( ssl );
#endif
#if defined(POLARSSL_SSL_SRV_C)
    if( ssl->endpoint == SSL_IS_SERVER )
        ret = ssl_handshake_server_step( ssl );
#endif

    return( ret );
}

/*
 * Perform the SSL handshake
 */
int ssl_handshake( ssl_context *ssl )
{
    int ret = 0;

    SSL_DEBUG_MSG( 2, ( "=> handshake" ) );

    while( ssl->state != SSL_HANDSHAKE_OVER )
    {
        ret = ssl_handshake_step( ssl );

        if( ret != 0 )
            break;
    }

    SSL_DEBUG_MSG( 2, ( "<= handshake" ) );

    return( ret );
}

#if defined(POLARSSL_SSL_SRV_C)
/*
 * Write HelloRequest to request renegotiation on server
 */
static int ssl_write_hello_request( ssl_context *ssl )
{
    int ret;

    SSL_DEBUG_MSG( 2, ( "=> write hello request" ) );

    ssl->out_msglen  = 4;
    ssl->out_msgtype = SSL_MSG_HANDSHAKE;
    ssl->out_msg[0]  = SSL_HS_HELLO_REQUEST;

    if( ( ret = ssl_write_record( ssl ) ) != 0 )
    {
        SSL_DEBUG_RET( 1, "ssl_write_record", ret );
        return( ret );
    }

    SSL_DEBUG_MSG( 2, ( "<= write hello request" ) );

    return( 0 );
}
#endif /* POLARSSL_SSL_SRV_C */

/*
 * Actually renegotiate current connection, triggered by either:
 * - any side: calling ssl_renegotiate(),
 * - client: receiving a HelloRequest during ssl_read(),
 * - server: receiving any handshake message on server during ssl_read() after
 *   the initial handshake is completed.
 * If the handshake doesn't complete due to waiting for I/O, it will continue
 * during the next calls to ssl_renegotiate() or ssl_read() respectively.
 */
static int ssl_start_renegotiation( ssl_context *ssl )
{
    int ret;

    SSL_DEBUG_MSG( 2, ( "=> renegotiate" ) );

    if( ( ret = ssl_handshake_init( ssl ) ) != 0 )
        return( ret );

    ssl->state = SSL_HELLO_REQUEST;
    ssl->renegotiation = SSL_RENEGOTIATION;

    if( ( ret = ssl_handshake( ssl ) ) != 0 )
    {
        SSL_DEBUG_RET( 1, "ssl_handshake", ret );
        return( ret );
    }

    SSL_DEBUG_MSG( 2, ( "<= renegotiate" ) );

    return( 0 );
}

/*
 * Renegotiate current connection on client,
 * or request renegotiation on server
 */
int ssl_renegotiate( ssl_context *ssl )
{
    int ret = POLARSSL_ERR_SSL_FEATURE_UNAVAILABLE;

#if defined(POLARSSL_SSL_SRV_C)
    /* On server, just send the request */
    if( ssl->endpoint == SSL_IS_SERVER )
    {
        if( ssl->state != SSL_HANDSHAKE_OVER )
            return( POLARSSL_ERR_SSL_BAD_INPUT_DATA );

        ssl->renegotiation = SSL_RENEGOTIATION_PENDING;

        /* Did we already try/start sending HelloRequest? */
        if( ssl->out_left != 0 )
            return( ssl_flush_output( ssl ) );

        return( ssl_write_hello_request( ssl ) );
    }
#endif /* POLARSSL_SSL_SRV_C */

#if defined(POLARSSL_SSL_CLI_C)
    /*
     * On client, either start the renegotiation process or,
     * if already in progress, continue the handshake
     */
    if( ssl->renegotiation != SSL_RENEGOTIATION )
    {
        if( ssl->state != SSL_HANDSHAKE_OVER )
            return( POLARSSL_ERR_SSL_BAD_INPUT_DATA );

        if( ( ret = ssl_start_renegotiation( ssl ) ) != 0 )
        {
            SSL_DEBUG_RET( 1, "ssl_start_renegotiation", ret );
            return( ret );
        }
    }
    else
    {
        if( ( ret = ssl_handshake( ssl ) ) != 0 )
        {
            SSL_DEBUG_RET( 1, "ssl_handshake", ret );
            return( ret );
        }
    }
#endif /* POLARSSL_SSL_CLI_C */

    return( ret );
}

/*
 * Receive application data decrypted from the SSL layer
 */
int ssl_read( ssl_context *ssl, unsigned char *buf, size_t len )
{
    int ret, record_read = 0;
    size_t n;

    SSL_DEBUG_MSG( 2, ( "=> read" ) );

    if( ssl->state != SSL_HANDSHAKE_OVER )
    {
        ret = ssl_handshake( ssl );
        if( ret == POLARSSL_ERR_SSL_WAITING_SERVER_HELLO_RENEGO )
        {
            record_read = 1;
        }
        else if( ret != 0 )
        {
            SSL_DEBUG_RET( 1, "ssl_handshake", ret );
            return( ret );
        }
    }

    if( ssl->in_offt == NULL )
    {
        if( ! record_read )
        {
            if( ( ret = ssl_read_record( ssl ) ) != 0 )
            {
                if( ret == POLARSSL_ERR_SSL_CONN_EOF )
                    return( 0 );

                SSL_DEBUG_RET( 1, "ssl_read_record", ret );
                return( ret );
            }
        }

        if( ssl->in_msglen  == 0 &&
            ssl->in_msgtype == SSL_MSG_APPLICATION_DATA )
        {
            /*
             * OpenSSL sends empty messages to randomize the IV
             */
            if( ( ret = ssl_read_record( ssl ) ) != 0 )
            {
                if( ret == POLARSSL_ERR_SSL_CONN_EOF )
                    return( 0 );

                SSL_DEBUG_RET( 1, "ssl_read_record", ret );
                return( ret );
            }
        }

        if( ssl->in_msgtype == SSL_MSG_HANDSHAKE )
        {
            SSL_DEBUG_MSG( 1, ( "received handshake message" ) );

#if defined(POLARSSL_SSL_CLI_C)
            if( ssl->endpoint == SSL_IS_CLIENT &&
                ( ssl->in_msg[0] != SSL_HS_HELLO_REQUEST ||
                  ssl->in_hslen != 4 ) )
            {
                SSL_DEBUG_MSG( 1, ( "handshake received (not HelloRequest)" ) );
                return( POLARSSL_ERR_SSL_UNEXPECTED_MESSAGE );
            }
#endif

            if( ssl->disable_renegotiation == SSL_RENEGOTIATION_DISABLED ||
                ( ssl->secure_renegotiation == SSL_LEGACY_RENEGOTIATION &&
                  ssl->allow_legacy_renegotiation ==
                                                SSL_LEGACY_NO_RENEGOTIATION ) )
            {
                SSL_DEBUG_MSG( 3, ( "ignoring renegotiation, sending alert" ) );

#if defined(POLARSSL_SSL_PROTO_SSL3)
                if( ssl->minor_ver == SSL_MINOR_VERSION_0 )
                {
                    /*
                     * SSLv3 does not have a "no_renegotiation" alert
                     */
                    if( ( ret = ssl_send_fatal_handshake_failure( ssl ) ) != 0 )
                        return( ret );
                }
                else
#endif /* POLARSSL_SSL_PROTO_SSL3 */
#if defined(POLARSSL_SSL_PROTO_TLS1) || defined(POLARSSL_SSL_PROTO_TLS1_1) || \
    defined(POLARSSL_SSL_PROTO_TLS1_2)
                if( ssl->minor_ver >= SSL_MINOR_VERSION_1 )
                {
                    if( ( ret = ssl_send_alert_message( ssl,
                                    SSL_ALERT_LEVEL_WARNING,
                                    SSL_ALERT_MSG_NO_RENEGOTIATION ) ) != 0 )
                    {
                        return( ret );
                    }
                }
                else
#endif /* POLARSSL_SSL_PROTO_TLS1 || POLARSSL_SSL_PROTO_TLS1_1 ||
          POLARSSL_SSL_PROTO_TLS1_2 */
                {
                    SSL_DEBUG_MSG( 1, ( "should never happen" ) );
                    return( POLARSSL_ERR_SSL_INTERNAL_ERROR );
                }
            }
            else
            {
                ret = ssl_start_renegotiation( ssl );
                if( ret == POLARSSL_ERR_SSL_WAITING_SERVER_HELLO_RENEGO )
                {
                    record_read = 1;
                }
                else if( ret != 0 )
                {
                    SSL_DEBUG_RET( 1, "ssl_start_renegotiation", ret );
                    return( ret );
                }
            }

            /* If a non-handshake record was read during renego, fallthrough,
             * else tell the user they should call ssl_read() again */
            if( ! record_read )
                return( POLARSSL_ERR_NET_WANT_READ );
        }
        else if( ssl->renegotiation == SSL_RENEGOTIATION_PENDING )
        {
            ssl->renego_records_seen++;

            if( ssl->renego_max_records >= 0 &&
                ssl->renego_records_seen > ssl->renego_max_records )
            {
                SSL_DEBUG_MSG( 1, ( "renegotiation requested, "
                                    "but not honored by client" ) );
                return( POLARSSL_ERR_SSL_UNEXPECTED_MESSAGE );
            }
        }

        /* Fatal and closure alerts handled by ssl_read_record() */
        if( ssl->in_msgtype == SSL_MSG_ALERT )
        {
            SSL_DEBUG_MSG( 2, ( "ignoring non-fatal non-closure alert" ) );
            return( POLARSSL_ERR_NET_WANT_READ );
        }

        if( ssl->in_msgtype != SSL_MSG_APPLICATION_DATA )
        {
            SSL_DEBUG_MSG( 1, ( "bad application data message" ) );
            return( POLARSSL_ERR_SSL_UNEXPECTED_MESSAGE );
        }

        ssl->in_offt = ssl->in_msg;
    }

    n = ( len < ssl->in_msglen )
        ? len : ssl->in_msglen;

    memcpy( buf, ssl->in_offt, n );
    ssl->in_msglen -= n;

    if( ssl->in_msglen == 0 )
        /* all bytes consumed  */
        ssl->in_offt = NULL;
    else
        /* more data available */
        ssl->in_offt += n;

    SSL_DEBUG_MSG( 2, ( "<= read" ) );

    return( (int) n );
}

/*
 * Send application data to be encrypted by the SSL layer
 */
int ssl_write( ssl_context *ssl, const unsigned char *buf, size_t len )
{
    int ret;
    size_t n;
    unsigned int max_len = SSL_MAX_CONTENT_LEN;

    SSL_DEBUG_MSG( 2, ( "=> write" ) );

    if( ssl->state != SSL_HANDSHAKE_OVER )
    {
        if( ( ret = ssl_handshake( ssl ) ) != 0 )
        {
            SSL_DEBUG_RET( 1, "ssl_handshake", ret );
            return( ret );
        }
    }

#if defined(POLARSSL_SSL_MAX_FRAGMENT_LENGTH)
    /*
     * Assume mfl_code is correct since it was checked when set
     */
    max_len = mfl_code_to_length[ssl->mfl_code];

    /*
     * Check if a smaller max length was negotiated
     */
    if( ssl->session_out != NULL &&
        mfl_code_to_length[ssl->session_out->mfl_code] < max_len )
    {
        max_len = mfl_code_to_length[ssl->session_out->mfl_code];
    }
#endif /* POLARSSL_SSL_MAX_FRAGMENT_LENGTH */

    n = ( len < max_len) ? len : max_len;

    if( ssl->out_left != 0 )
    {
        if( ( ret = ssl_flush_output( ssl ) ) != 0 )
        {
            SSL_DEBUG_RET( 1, "ssl_flush_output", ret );
            return( ret );
        }
    }
    else
    {
        ssl->out_msglen  = n;
        ssl->out_msgtype = SSL_MSG_APPLICATION_DATA;
        memcpy( ssl->out_msg, buf, n );

        if( ( ret = ssl_write_record( ssl ) ) != 0 )
        {
            SSL_DEBUG_RET( 1, "ssl_write_record", ret );
            return( ret );
        }
    }

    SSL_DEBUG_MSG( 2, ( "<= write" ) );

    return( (int) n );
}

/*
 * Notify the peer that the connection is being closed
 */
int ssl_close_notify( ssl_context *ssl )
{
    int ret;

    SSL_DEBUG_MSG( 2, ( "=> write close notify" ) );

    if( ssl->out_left != 0 )
        return( ssl_flush_output( ssl ) );

    if( ssl->state == SSL_HANDSHAKE_OVER )
    {
        if( ( ret = ssl_send_alert_message( ssl,
                        SSL_ALERT_LEVEL_WARNING,
                        SSL_ALERT_MSG_CLOSE_NOTIFY ) ) != 0 )
        {
            SSL_DEBUG_RET( 1, "ssl_send_alert_message", ret );
            return( ret );
        }
    }

    SSL_DEBUG_MSG( 2, ( "<= write close notify" ) );

    return( 0 );
}

void ssl_transform_free( ssl_transform *transform )
{
    if( transform == NULL )
        return;

#if defined(POLARSSL_ZLIB_SUPPORT)
    deflateEnd( &transform->ctx_deflate );
    inflateEnd( &transform->ctx_inflate );
#endif

    cipher_free( &transform->cipher_ctx_enc );
    cipher_free( &transform->cipher_ctx_dec );

    md_free( &transform->md_ctx_enc );
    md_free( &transform->md_ctx_dec );

    polarssl_zeroize( transform, sizeof( ssl_transform ) );
}

#if defined(POLARSSL_X509_CRT_PARSE_C)
static void ssl_key_cert_free( ssl_key_cert *key_cert )
{
    ssl_key_cert *cur = key_cert, *next;

    while( cur != NULL )
    {
        next = cur->next;

        if( cur->key_own_alloc )
        {
            pk_free( cur->key );
            polarssl_free( cur->key );
        }
        polarssl_free( cur );

        cur = next;
    }
}
#endif /* POLARSSL_X509_CRT_PARSE_C */

void ssl_handshake_free( ssl_handshake_params *handshake )
{
    if( handshake == NULL )
        return;

#if defined(POLARSSL_DHM_C)
    dhm_free( &handshake->dhm_ctx );
#endif
#if defined(POLARSSL_ECDH_C)
    ecdh_free( &handshake->ecdh_ctx );
#endif

#if defined(POLARSSL_ECDH_C) || defined(POLARSSL_ECDSA_C)
    /* explicit void pointer cast for buggy MS compiler */
    polarssl_free( (void *) handshake->curves );
#endif

#if defined(POLARSSL_X509_CRT_PARSE_C) && \
    defined(POLARSSL_SSL_SERVER_NAME_INDICATION)
    /*
     * Free only the linked list wrapper, not the keys themselves
     * since the belong to the SNI callback
     */
    if( handshake->sni_key_cert != NULL )
    {
        ssl_key_cert *cur = handshake->sni_key_cert, *next;

        while( cur != NULL )
        {
            next = cur->next;
            polarssl_free( cur );
            cur = next;
        }
    }
#endif /* POLARSSL_X509_CRT_PARSE_C && POLARSSL_SSL_SERVER_NAME_INDICATION */

    polarssl_zeroize( handshake, sizeof( ssl_handshake_params ) );
}

void ssl_session_free( ssl_session *session )
{
    if( session == NULL )
        return;

#if defined(POLARSSL_X509_CRT_PARSE_C)
    if( session->peer_cert != NULL )
    {
        x509_crt_free( session->peer_cert );
        polarssl_free( session->peer_cert );
    }
#endif

#if defined(POLARSSL_SSL_SESSION_TICKETS)
    polarssl_free( session->ticket );
#endif

    polarssl_zeroize( session, sizeof( ssl_session ) );
}

/*
 * Free an SSL context
 */
void ssl_free( ssl_context *ssl )
{
    if( ssl == NULL )
        return;

    SSL_DEBUG_MSG( 2, ( "=> free" ) );

    if( ssl->out_ctr != NULL )
    {
        polarssl_zeroize( ssl->out_ctr, SSL_BUFFER_LEN );
        polarssl_free( ssl->out_ctr );
    }

    if( ssl->in_ctr != NULL )
    {
        polarssl_zeroize( ssl->in_ctr, SSL_BUFFER_LEN );
        polarssl_free( ssl->in_ctr );
    }

#if defined(POLARSSL_ZLIB_SUPPORT)
    if( ssl->compress_buf != NULL )
    {
        polarssl_zeroize( ssl->compress_buf, SSL_BUFFER_LEN );
        polarssl_free( ssl->compress_buf );
    }
#endif

#if defined(POLARSSL_DHM_C)
    mpi_free( &ssl->dhm_P );
    mpi_free( &ssl->dhm_G );
#endif

    if( ssl->transform )
    {
        ssl_transform_free( ssl->transform );
        polarssl_free( ssl->transform );
    }

    if( ssl->handshake )
    {
        ssl_handshake_free( ssl->handshake );
        ssl_transform_free( ssl->transform_negotiate );
        ssl_session_free( ssl->session_negotiate );

        polarssl_free( ssl->handshake );
        polarssl_free( ssl->transform_negotiate );
        polarssl_free( ssl->session_negotiate );
    }

    if( ssl->session )
    {
        ssl_session_free( ssl->session );
        polarssl_free( ssl->session );
    }

#if defined(POLARSSL_SSL_SESSION_TICKETS)
    if( ssl->ticket_keys )
    {
        ssl_ticket_keys_free( ssl->ticket_keys );
        polarssl_free( ssl->ticket_keys );
    }
#endif

#if defined(POLARSSL_SSL_SERVER_NAME_INDICATION)
    if( ssl->hostname != NULL )
    {
        polarssl_zeroize( ssl->hostname, ssl->hostname_len );
        polarssl_free( ssl->hostname );
        ssl->hostname_len = 0;
    }
#endif

#if defined(POLARSSL_KEY_EXCHANGE__SOME__PSK_ENABLED)
    if( ssl->psk != NULL )
    {
        polarssl_zeroize( ssl->psk, ssl->psk_len );
        polarssl_zeroize( ssl->psk_identity, ssl->psk_identity_len );
        polarssl_free( ssl->psk );
        polarssl_free( ssl->psk_identity );
        ssl->psk_len = 0;
        ssl->psk_identity_len = 0;
    }
#endif

#if defined(POLARSSL_X509_CRT_PARSE_C)
    ssl_key_cert_free( ssl->key_cert );
#endif

#if defined(POLARSSL_SSL_HW_RECORD_ACCEL)
    if( ssl_hw_record_finish != NULL )
    {
        SSL_DEBUG_MSG( 2, ( "going for ssl_hw_record_finish()" ) );
        ssl_hw_record_finish( ssl );
    }
#endif

    SSL_DEBUG_MSG( 2, ( "<= free" ) );

    /* Actually clear after last debug message */
    polarssl_zeroize( ssl, sizeof( ssl_context ) );
}

#if defined(POLARSSL_PK_C)
/*
 * Convert between POLARSSL_PK_XXX and SSL_SIG_XXX
 */
unsigned char ssl_sig_from_pk( pk_context *pk )
{
#if defined(POLARSSL_RSA_C)
    if( pk_can_do( pk, POLARSSL_PK_RSA ) )
        return( SSL_SIG_RSA );
#endif
#if defined(POLARSSL_ECDSA_C)
    if( pk_can_do( pk, POLARSSL_PK_ECDSA ) )
        return( SSL_SIG_ECDSA );
#endif
    return( SSL_SIG_ANON );
}

pk_type_t ssl_pk_alg_from_sig( unsigned char sig )
{
    switch( sig )
    {
#if defined(POLARSSL_RSA_C)
        case SSL_SIG_RSA:
            return( POLARSSL_PK_RSA );
#endif
#if defined(POLARSSL_ECDSA_C)
        case SSL_SIG_ECDSA:
            return( POLARSSL_PK_ECDSA );
#endif
        default:
            return( POLARSSL_PK_NONE );
    }
}
#endif /* POLARSSL_PK_C */

/*
 * Convert between SSL_HASH_XXX and POLARSSL_MD_XXX
 */
md_type_t ssl_md_alg_from_hash( unsigned char hash )
{
    switch( hash )
    {
#if defined(POLARSSL_MD5_C)
        case SSL_HASH_MD5:
            return( POLARSSL_MD_MD5 );
#endif
#if defined(POLARSSL_SHA1_C)
        case SSL_HASH_SHA1:
            return( POLARSSL_MD_SHA1 );
#endif
#if defined(POLARSSL_SHA256_C)
        case SSL_HASH_SHA224:
            return( POLARSSL_MD_SHA224 );
        case SSL_HASH_SHA256:
            return( POLARSSL_MD_SHA256 );
#endif
#if defined(POLARSSL_SHA512_C)
        case SSL_HASH_SHA384:
            return( POLARSSL_MD_SHA384 );
        case SSL_HASH_SHA512:
            return( POLARSSL_MD_SHA512 );
#endif
        default:
            return( POLARSSL_MD_NONE );
    }
}

#if defined(POLARSSL_SSL_SET_CURVES)
/*
 * Check is a curve proposed by the peer is in our list.
 * Return 1 if we're willing to use it, 0 otherwise.
 */
int ssl_curve_is_acceptable( const ssl_context *ssl, ecp_group_id grp_id )
{
    const ecp_group_id *gid;

    for( gid = ssl->curve_list; *gid != POLARSSL_ECP_DP_NONE; gid++ )
        if( *gid == grp_id )
            return( 1 );

    return( 0 );
}
#endif /* POLARSSL_SSL_SET_CURVES */

#if defined(POLARSSL_X509_CRT_PARSE_C)
int ssl_check_cert_usage( const x509_crt *cert,
                          const ssl_ciphersuite_t *ciphersuite,
                          int cert_endpoint )
{
#if defined(POLARSSL_X509_CHECK_KEY_USAGE)
    int usage = 0;
#endif
#if defined(POLARSSL_X509_CHECK_EXTENDED_KEY_USAGE)
    const char *ext_oid;
    size_t ext_len;
#endif

#if !defined(POLARSSL_X509_CHECK_KEY_USAGE) &&          \
    !defined(POLARSSL_X509_CHECK_EXTENDED_KEY_USAGE)
    ((void) cert);
    ((void) cert_endpoint);
#endif

#if defined(POLARSSL_X509_CHECK_KEY_USAGE)
    if( cert_endpoint == SSL_IS_SERVER )
    {
        /* Server part of the key exchange */
        switch( ciphersuite->key_exchange )
        {
            case POLARSSL_KEY_EXCHANGE_RSA:
            case POLARSSL_KEY_EXCHANGE_RSA_PSK:
                usage = KU_KEY_ENCIPHERMENT;
                break;

            case POLARSSL_KEY_EXCHANGE_DHE_RSA:
            case POLARSSL_KEY_EXCHANGE_ECDHE_RSA:
            case POLARSSL_KEY_EXCHANGE_ECDHE_ECDSA:
                usage = KU_DIGITAL_SIGNATURE;
                break;

            case POLARSSL_KEY_EXCHANGE_ECDH_RSA:
            case POLARSSL_KEY_EXCHANGE_ECDH_ECDSA:
                usage = KU_KEY_AGREEMENT;
                break;

            /* Don't use default: we want warnings when adding new values */
            case POLARSSL_KEY_EXCHANGE_NONE:
            case POLARSSL_KEY_EXCHANGE_PSK:
            case POLARSSL_KEY_EXCHANGE_DHE_PSK:
            case POLARSSL_KEY_EXCHANGE_ECDHE_PSK:
                usage = 0;
        }
    }
    else
    {
        /* Client auth: we only implement rsa_sign and ecdsa_sign for now */
        usage = KU_DIGITAL_SIGNATURE;
    }

    if( x509_crt_check_key_usage( cert, usage ) != 0 )
        return( -1 );
#else
    ((void) ciphersuite);
#endif /* POLARSSL_X509_CHECK_KEY_USAGE */

#if defined(POLARSSL_X509_CHECK_EXTENDED_KEY_USAGE)
    if( cert_endpoint == SSL_IS_SERVER )
    {
        ext_oid = OID_SERVER_AUTH;
        ext_len = OID_SIZE( OID_SERVER_AUTH );
    }
    else
    {
        ext_oid = OID_CLIENT_AUTH;
        ext_len = OID_SIZE( OID_CLIENT_AUTH );
    }

    if( x509_crt_check_extended_key_usage( cert, ext_oid, ext_len ) != 0 )
        return( -1 );
#endif /* POLARSSL_X509_CHECK_EXTENDED_KEY_USAGE */

    return( 0 );
}
#endif /* POLARSSL_X509_CRT_PARSE_C */

#endif /* POLARSSL_SSL_TLS_C */<|MERGE_RESOLUTION|>--- conflicted
+++ resolved
@@ -1098,7 +1098,6 @@
 
     SSL_DEBUG_MSG( 2, ( "=> encrypt buf" ) );
 
-<<<<<<< HEAD
     if( ssl->session_out == NULL || ssl->transform_out == NULL )
     {
         SSL_DEBUG_MSG( 1, ( "should never happen" ) );
@@ -1106,10 +1105,9 @@
     }
 
     mode = cipher_get_cipher_mode( &ssl->transform_out->cipher_ctx_enc );
-=======
+
     SSL_DEBUG_BUF( 4, "before encrypt: output payload",
                       ssl->out_msg, ssl->out_msglen );
->>>>>>> d9423238
 
     /*
      * Add MAC before if needed
